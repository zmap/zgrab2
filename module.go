--- conflicted
+++ resolved
@@ -64,14 +64,7 @@
 	// If NeedsL4Dialer is false, the framework will set up a TLS dialer as the TransportAgnosticDialer since the module
 	// has indicated it only needs a TLS connection.
 	TLSEnabled bool
-<<<<<<< HEAD
-	TLSFlags   *tlslog.TLSFlags // must be non-nil if TLSEnabled is true
-	// UDPFlags used for UDP connections either with the TransportAgnosticDialer if TransportAgnosticDialerProtocol is
-	// UDP, or with the L4Dialer if a "udp" network is requested true
-	UDPFlags *UDPFlags
-=======
 	TLSFlags   *TLSFlags // must be non-nil if TLSEnabled is true
->>>>>>> dcb560f8
 }
 
 // Validate checks for various incompatibilities in the DialerGroupConfig
