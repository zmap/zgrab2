package zgrab2

import "time"

// Scanner is an interface that represents all functions necessary to run a scan
type Scanner interface {
	// Init runs once for this module at library init time
	Init(flags ScanFlags) error

	// InitPerSender runs once per Goroutine. A single Goroutine will scan some non-deterministic
	// subset of the input scan targets
	InitPerSender(senderID int) error

	// Returns the name passed at init
	GetName() string

	// Returns the trigger passed at init
	GetTrigger() string

	// Protocol returns the protocol identifier for the scan.
	Protocol() string

	// Scan connects to a host. The result should be JSON-serializable
	Scan(t ScanTarget) (ScanStatus, interface{}, error)
}

// ScanResponse is the result of a scan on a single host
type ScanResponse struct {
	// Status is required for all responses.
	Status ScanStatus `json:"status"`

	// Protocol is the identifier if the protocol that did the scan. In the case of a complex scan, this may differ from
	// the scan name.
	Protocol string `json:"protocol"`

	Result    interface{} `json:"result,omitempty"`
	Timestamp string      `json:"timestamp,omitempty"`
	Error     *string     `json:"error,omitempty"`
}

// ScanModule is an interface which represents a module that the framework can
// manipulate
type ScanModule interface {
	// NewFlags is called by the framework to pass to the argument parser. The parsed flags will be passed
	// to the scanner created by NewScanner().
	NewFlags() interface{}

	// NewScanner is called by the framework for each time an individual scan is specified in the config or on
	// the command-line. The framework will then call scanner.Init(name, flags).
	NewScanner() Scanner
}

// ScanFlags is an interface which must be implemented by all types sent to
// the flag parser
type ScanFlags interface {
	// Help optionally returns any additional help text, e.g. specifying what empty defaults
	// are interpreted as.
	Help() string

	// Validate enforces all command-line flags and positional arguments have valid values.
	Validate(args []string) error
}

// BaseFlags contains the options that every flags type must embed
type BaseFlags struct {
<<<<<<< HEAD
	Port    uint          `short:"p" long:"port" description:"Specify port to grab on"`
	Name    string        `short:"n" long:"name" description:"Specify name for output json, only necessary if scanning multiple modules"`
	Timeout time.Duration `short:"t" long:"timeout" description:"Set connection timeout (0 = no timeout)" default:"10s"`
=======
	Port    uint   `short:"p" long:"port" description:"Specify port to grab on"`
	Name    string `short:"n" long:"name" description:"Specify name for output json, only necessary if scanning multiple modules"`
	Timeout uint   `short:"t" long:"timeout" description:"Set connection timeout in seconds (0 = no timeout)" default:"10"`
	Trigger string `short:"g" long:"trigger" description:"Invoke only on targets with specified tag"`
>>>>>>> a3a1d7ed
}

// UDPFlags contains the common options used for all UDP scans
type UDPFlags struct {
	LocalPort    uint   `long:"local-port" description:"Set an explicit local port for UDP traffic"`
	LocalAddress string `long:"local-addr" description:"Set an explicit local address for UDP traffic"`
}

// GetName returns the name of the respective scanner
func (b *BaseFlags) GetName() string {
	return b.Name
}

// GetModule returns the registered module that corresponds to the given name
// or nil otherwise
func GetModule(name string) ScanModule {
	return modules[name]
}

var modules map[string]ScanModule

func init() {
	modules = make(map[string]ScanModule)
}<|MERGE_RESOLUTION|>--- conflicted
+++ resolved
@@ -63,16 +63,10 @@
 
 // BaseFlags contains the options that every flags type must embed
 type BaseFlags struct {
-<<<<<<< HEAD
-	Port    uint          `short:"p" long:"port" description:"Specify port to grab on"`
-	Name    string        `short:"n" long:"name" description:"Specify name for output json, only necessary if scanning multiple modules"`
-	Timeout time.Duration `short:"t" long:"timeout" description:"Set connection timeout (0 = no timeout)" default:"10s"`
-=======
 	Port    uint   `short:"p" long:"port" description:"Specify port to grab on"`
 	Name    string `short:"n" long:"name" description:"Specify name for output json, only necessary if scanning multiple modules"`
 	Timeout uint   `short:"t" long:"timeout" description:"Set connection timeout in seconds (0 = no timeout)" default:"10"`
 	Trigger string `short:"g" long:"trigger" description:"Invoke only on targets with specified tag"`
->>>>>>> a3a1d7ed
 }
 
 // UDPFlags contains the common options used for all UDP scans
