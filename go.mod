module github.com/zmap/zgrab2

<<<<<<< HEAD
go 1.20
=======

go 1.20

>>>>>>> ba986cbd

require (
	github.com/hdm/jarm-go v0.0.7
	github.com/prometheus/client_golang v1.14.0
	github.com/rabbitmq/amqp091-go v1.9.0
	github.com/sirupsen/logrus v1.9.0
	github.com/zmap/zcrypto v0.0.0-20230310154051-c8b263fd8300
	github.com/zmap/zflags v1.4.0-beta.1.0.20200204220219-9d95409821b6
	golang.org/x/crypto v0.23.0
	golang.org/x/net v0.25.0
	golang.org/x/sys v0.20.0
	golang.org/x/text v0.15.0
	gopkg.in/check.v1 v1.0.0-20201130134442-10cb98267c6c
	gopkg.in/mgo.v2 v2.0.0-20190816093944-a6b53ec6cb22
	gopkg.in/yaml.v2 v2.4.0
)

require (
	github.com/beorn7/perks v1.0.1 // indirect
	github.com/cespare/xxhash/v2 v2.2.0 // indirect
	github.com/golang/protobuf v1.5.3 // indirect
	github.com/kr/pretty v0.2.1 // indirect
	github.com/kr/text v0.1.0 // indirect
	github.com/matttproud/golang_protobuf_extensions v1.0.4 // indirect
	github.com/prometheus/client_model v0.3.0 // indirect
	github.com/prometheus/common v0.42.0 // indirect
	github.com/prometheus/procfs v0.9.0 // indirect
	github.com/weppos/publicsuffix-go v0.30.0 // indirect
	github.com/zmap/rc2 v0.0.0-20190804163417-abaa70531248 // indirect
	google.golang.org/protobuf v1.33.0 // indirect
)<|MERGE_RESOLUTION|>--- conflicted
+++ resolved
@@ -1,12 +1,6 @@
-module github.com/zmap/zgrab2
+module github.com/scovery/zgrab2
 
-<<<<<<< HEAD
-go 1.20
-=======
-
-go 1.20
-
->>>>>>> ba986cbd
+go 1.18
 
 require (
 	github.com/hdm/jarm-go v0.0.7
