#!/usr/bin/env bash

set -e
MODULE_DIR=$(dirname $0)
TEST_ROOT=$MODULE_DIR/..
ZGRAB_ROOT=$MODULE_DIR/../..
ZGRAB_OUTPUT=$ZGRAB_ROOT/zgrab-output

CONTAINER_NAME="zgrab_ssh"

# Run the SSH-specific integration tests:
# 1. Run zgrab2 on the container

mkdir -p $ZGRAB_OUTPUT/ssh

OUTPUT_FILE="$ZGRAB_OUTPUT/ssh/ssh.json"

<<<<<<< HEAD
echo "ssh/test: Testing SSH Version on local port $SSH_PORT..."
=======
echo "ssh/test: Testing SSH Version on $CONTAINER_NAME..."
>>>>>>> a1fca68c
CONTAINER_NAME=$CONTAINER_NAME $ZGRAB_ROOT/docker-runner/docker-run.sh ssh > $OUTPUT_FILE

echo "ssh/test: BEGIN docker logs from $CONTAINER_NAME [{("
docker logs --tail all $CONTAINER_NAME
echo ")}] END docker logs from $CONTAINER_NAME"<|MERGE_RESOLUTION|>--- conflicted
+++ resolved
@@ -15,11 +15,7 @@
 
 OUTPUT_FILE="$ZGRAB_OUTPUT/ssh/ssh.json"
 
-<<<<<<< HEAD
-echo "ssh/test: Testing SSH Version on local port $SSH_PORT..."
-=======
 echo "ssh/test: Testing SSH Version on $CONTAINER_NAME..."
->>>>>>> a1fca68c
 CONTAINER_NAME=$CONTAINER_NAME $ZGRAB_ROOT/docker-runner/docker-run.sh ssh > $OUTPUT_FILE
 
 echo "ssh/test: BEGIN docker logs from $CONTAINER_NAME [{("
