--- conflicted
+++ resolved
@@ -1,10 +1,6 @@
-<<<<<<< HEAD
-#!/bin/bash +e
-=======
 #!/bin/bash
 
 set +e
->>>>>>> 81a14b36
 
 CONTAINER_NAME="sshtest"
 
