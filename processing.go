package zgrab2

import (
	"bufio"
	"encoding/json"
	"fmt"
	"io"
	"net"
	"strings"
	"sync"
	"time"

	log "github.com/sirupsen/logrus"
)

// Grab contains all scan responses for a single host
type Grab struct {
	IP     string                  `json:"ip,omitempty"`
	Domain string                  `json:"domain,omitempty"`
	Data   map[string]ScanResponse `json:"data,omitempty"`
}

// ScanTarget is the host that will be scanned
type ScanTarget struct {
	IP     net.IP
	Domain string
}

func (self ScanTarget) String() string {
	if self.IP == nil && self.Domain == "" {
		return "<empty target>"
	} else if self.IP != nil && self.Domain != "" {
		return self.Domain + "(" + self.IP.String() + ")"
	} else if self.IP != nil {
		return self.IP.String()
	} else {
		return self.Domain
	}
}

// ScanTarget.Open connects to the ScanTarget using the configured flags, and returns a net.Conn that uses the configured timeouts for Read/Write operations.
func (t *ScanTarget) Open(flags *BaseFlags) (net.Conn, error) {
	timeout := time.Second * time.Duration(flags.Timeout)
	target := net.JoinHostPort(t.IP.String(), fmt.Sprintf("%d", flags.Port))
	return DialTimeoutConnection("tcp", target, timeout)
}

// ScanTarget.OpenUDP connects to the ScanTarget using the configured flags, and returns a net.Conn that uses the configured timeouts for Read/Write operations.
// Note that the UDP "connection" does not have an associated timeout.
func (t *ScanTarget) OpenUDP(flags *BaseFlags, udp *UDPFlags) (net.Conn, error) {
	timeout := time.Second * time.Duration(flags.Timeout)
	target := net.JoinHostPort(t.IP.String(), fmt.Sprintf("%d", flags.Port))
	var local *net.UDPAddr = nil
	var err error

	if udp != nil && (udp.LocalAddress != "" || udp.LocalPort != 0) {
		local = &net.UDPAddr{}
		if udp.LocalAddress != "" && udp.LocalAddress != "*" {
			local.IP = net.ParseIP(udp.LocalAddress)
		}
		if udp.LocalPort != 0 {
			local.Port = int(udp.LocalPort)
		}
	}
<<<<<<< HEAD
	remote, err := net.ResolveUDPAddr("udp", target)
	if err != nil {
		return nil, err
	}
	conn, err := net.DialUDP("udp", local, remote)
	if err != nil {
		return nil, err
	}
	return &TimeoutConnection{
		Conn:    conn,
		Timeout: timeout,
	}, nil
=======
	return c.Conn.Write(b)
}

// ScanTarget.Open connects to the ScanTarget using the configured flags, and returns a net.Conn that uses the configured timeouts for Read/Write operations.
func (t *ScanTarget) Open(flags *BaseFlags) (net.Conn, error) {
	timeout := time.Second * time.Duration(flags.Timeout)
	target := fmt.Sprintf("%s:%d", t.IP.String(), flags.Port)
	return DialTimeoutConnection("tcp", target, timeout)
>>>>>>> 8eb958e2
}

// grabTarget calls handler for each action
func grabTarget(input ScanTarget, m *Monitor) []byte {
	moduleResult := make(map[string]ScanResponse)

	for _, scannerName := range orderedScanners {
		defer func(name string) {
			if e := recover(); e != nil {
				log.Errorf("Panic on scanner %s when scanning target %s", scannerName, input.String())
				// Bubble out original error (with original stack) in lieu of explicitly logging the stack / error
				panic(e)
			}
		}(scannerName)
		scanner := scanners[scannerName]
		name, res := RunScanner(*scanner, m, input)
		moduleResult[name] = res
		if res.Error != nil && !config.Multiple.ContinueOnError {
			break
		}
	}

	var ipstr string
	if input.IP == nil {
		ipstr = ""
	} else {
		s := input.IP.String()
		ipstr = s
	}

	a := Grab{IP: ipstr, Domain: input.Domain, Data: moduleResult}
	result, err := json.Marshal(a)
	if err != nil {
		log.Fatalf("unable to marshal data: %s", err)
	}

	return result
}

// Process sets up an output encoder, input reader, and starts grab workers
func Process(mon *Monitor) {
	workers := config.Senders
	processQueue := make(chan ScanTarget, workers*4)
	outputQueue := make(chan []byte, workers*4)

	//Create wait groups
	var workerDone sync.WaitGroup
	var outputDone sync.WaitGroup
	workerDone.Add(int(workers))
	outputDone.Add(1)

	// Start the output encoder
	go func() {
		out := bufio.NewWriter(config.outputFile)
		defer outputDone.Done()
		defer out.Flush()
		for result := range outputQueue {
			if _, err := out.Write(result); err != nil {
				log.Fatal(err)
			}
			if err := out.WriteByte('\n'); err != nil {
				log.Fatal(err)
			}
		}
	}()
	//Start all the workers
	for i := 0; i < workers; i++ {
		go func(i int) {
			for _, scannerName := range orderedScanners {
				scanner := *scanners[scannerName]
				scanner.InitPerSender(i)
			}
			for obj := range processQueue {
				for run := uint(0); run < uint(config.ConnectionsPerHost); run++ {
					result := grabTarget(obj, mon)
					outputQueue <- result
				}
			}
			workerDone.Done()
		}(i)
	}

	// Read the input, send to workers
	input := bufio.NewReader(config.inputFile)
	for {
		obj, err := input.ReadBytes('\n')
		if err == io.EOF {
			break
		} else if err != nil {
			log.Error(err)
		}
		st := strings.TrimSpace(string(obj))
		ipnet, domain, err := ParseTarget(st)
		if err != nil {
			log.Error(err)
			continue
		}
		var ip net.IP
		if ipnet != nil {
			if ipnet.Mask != nil {
				for ip = ipnet.IP.Mask(ipnet.Mask); ipnet.Contains(ip); incrementIP(ip) {
					processQueue <- ScanTarget{IP: duplicateIP(ip), Domain: domain}
				}
				continue
			} else {
				ip = ipnet.IP
			}
		}
		processQueue <- ScanTarget{IP: ip, Domain: domain}
	}

	close(processQueue)
	workerDone.Wait()
	close(outputQueue)
	outputDone.Wait()
}<|MERGE_RESOLUTION|>--- conflicted
+++ resolved
@@ -62,7 +62,6 @@
 			local.Port = int(udp.LocalPort)
 		}
 	}
-<<<<<<< HEAD
 	remote, err := net.ResolveUDPAddr("udp", target)
 	if err != nil {
 		return nil, err
@@ -75,8 +74,6 @@
 		Conn:    conn,
 		Timeout: timeout,
 	}, nil
-=======
-	return c.Conn.Write(b)
 }
 
 // ScanTarget.Open connects to the ScanTarget using the configured flags, and returns a net.Conn that uses the configured timeouts for Read/Write operations.
@@ -84,7 +81,6 @@
 	timeout := time.Second * time.Duration(flags.Timeout)
 	target := fmt.Sprintf("%s:%d", t.IP.String(), flags.Port)
 	return DialTimeoutConnection("tcp", target, timeout)
->>>>>>> 8eb958e2
 }
 
 // grabTarget calls handler for each action
