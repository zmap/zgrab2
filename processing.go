package zgrab2

import (
	"bufio"
	"encoding/json"
	"fmt"
	"io"
	"net"
	"strings"
	"sync"

	log "github.com/sirupsen/logrus"
	"github.com/zmap/zgrab2/lib/output"
)

// Grab contains all scan responses for a single host
type Grab struct {
	IP     string                  `json:"ip,omitempty"`
	Domain string                  `json:"domain,omitempty"`
	Data   map[string]ScanResponse `json:"data,omitempty"`
}

// ScanTarget is the host that will be scanned
type ScanTarget struct {
	IP     net.IP
	Domain string
}

func (target ScanTarget) String() string {
	if target.IP == nil && target.Domain == "" {
		return "<empty target>"
	} else if target.IP != nil && target.Domain != "" {
		return target.Domain + "(" + target.IP.String() + ")"
	} else if target.IP != nil {
		return target.IP.String()
	}
	return target.Domain
}

// Host gets the host identifier as a string: the IP address if it is available,
// or the domain if not.
func (target *ScanTarget) Host() string {
	if target.IP != nil {
		return target.IP.String()
	} else if target.Domain != "" {
		return target.Domain
	}
	log.Fatalf("Bad target %s: no IP/Domain", target.String())
	panic("unreachable")
}

// Open connects to the ScanTarget using the configured flags, and returns a net.Conn that uses the configured timeouts for Read/Write operations.
func (target *ScanTarget) Open(flags *BaseFlags) (net.Conn, error) {
<<<<<<< HEAD
	address := net.JoinHostPort(target.IP.String(), fmt.Sprintf("%d", flags.Port))
	return DialTimeoutConnection("tcp", address, flags.Timeout)
=======
	timeout := time.Second * time.Duration(flags.Timeout)
	address := net.JoinHostPort(target.Host(), fmt.Sprintf("%d", flags.Port))
	return DialTimeoutConnection("tcp", address, timeout)
>>>>>>> 9bbd62a5
}

// OpenUDP connects to the ScanTarget using the configured flags, and returns a net.Conn that uses the configured timeouts for Read/Write operations.
// Note that the UDP "connection" does not have an associated timeout.
func (target *ScanTarget) OpenUDP(flags *BaseFlags, udp *UDPFlags) (net.Conn, error) {
<<<<<<< HEAD
	address := net.JoinHostPort(target.IP.String(), fmt.Sprintf("%d", flags.Port))
=======
	timeout := time.Second * time.Duration(flags.Timeout)
	address := net.JoinHostPort(target.Host(), fmt.Sprintf("%d", flags.Port))
>>>>>>> 9bbd62a5
	var local *net.UDPAddr
	if udp != nil && (udp.LocalAddress != "" || udp.LocalPort != 0) {
		local = &net.UDPAddr{}
		if udp.LocalAddress != "" && udp.LocalAddress != "*" {
			local.IP = net.ParseIP(udp.LocalAddress)
		}
		if udp.LocalPort != 0 {
			local.Port = int(udp.LocalPort)
		}
	}
	remote, err := net.ResolveUDPAddr("udp", address)
	if err != nil {
		return nil, err
	}
	conn, err := net.DialUDP("udp", local, remote)
	if err != nil {
		return nil, err
	}
	return &TimeoutConnection{
		Conn:    conn,
		Timeout: flags.Timeout,
	}, nil
}

// grabTarget calls handler for each action
func grabTarget(input ScanTarget, m *Monitor) []byte {
	moduleResult := make(map[string]ScanResponse)

	for _, scannerName := range orderedScanners {
		defer func(name string) {
			if e := recover(); e != nil {
				log.Errorf("Panic on scanner %s when scanning target %s: %#v", scannerName, input.String(), e)
				// Bubble out original error (with original stack) in lieu of explicitly logging the stack / error
				panic(e)
			}
		}(scannerName)
		scanner := scanners[scannerName]
		name, res := RunScanner(*scanner, m, input)
		moduleResult[name] = res
		if res.Error != nil && !config.Multiple.ContinueOnError {
			break
		}
	}

	var ipstr string
	if input.IP == nil {
		ipstr = ""
	} else {
		s := input.IP.String()
		ipstr = s
	}

	raw := Grab{IP: ipstr, Domain: input.Domain, Data: moduleResult}

	var outputData interface{} = raw

	if !includeDebugOutput() {
		// If the caller doesn't explicitly request debug data, strip it out.
		// Take advantage of the fact that we can skip the (expensive) call to
		// process if debug output is included (TODO: until Process does anything else)
		processor := output.Processor{Verbose: false}
		stripped, err := processor.Process(raw)
		if err != nil {
			log.Debugf("Error processing results: %v", err)
			stripped = raw
		}
		outputData = stripped
	}

	result, err := json.Marshal(outputData)
	if err != nil {
		log.Fatalf("unable to marshal data: %s", err)
	}

	return result
}

// Process sets up an output encoder, input reader, and starts grab workers
func Process(mon *Monitor) {
	workers := config.Senders
	processQueue := make(chan ScanTarget, workers*4)
	outputQueue := make(chan []byte, workers*4)

	//Create wait groups
	var workerDone sync.WaitGroup
	var outputDone sync.WaitGroup
	workerDone.Add(int(workers))
	outputDone.Add(1)

	// Start the output encoder
	go func() {
		out := bufio.NewWriter(config.outputFile)
		defer outputDone.Done()
		defer out.Flush()
		for result := range outputQueue {
			if _, err := out.Write(result); err != nil {
				log.Fatal(err)
			}
			if err := out.WriteByte('\n'); err != nil {
				log.Fatal(err)
			}
		}
	}()
	//Start all the workers
	for i := 0; i < workers; i++ {
		go func(i int) {
			for _, scannerName := range orderedScanners {
				scanner := *scanners[scannerName]
				scanner.InitPerSender(i)
			}
			for obj := range processQueue {
				for run := uint(0); run < uint(config.ConnectionsPerHost); run++ {
					result := grabTarget(obj, mon)
					outputQueue <- result
				}
			}
			workerDone.Done()
		}(i)
	}

	// Read the input, send to workers
	input := bufio.NewReader(config.inputFile)
	for {
		obj, err := input.ReadBytes('\n')
		if err == io.EOF {
			break
		} else if err != nil {
			log.Error(err)
		}
		st := strings.TrimSpace(string(obj))
		ipnet, domain, err := ParseTarget(st)
		if err != nil {
			log.Error(err)
			continue
		}
		var ip net.IP
		if ipnet != nil {
			if ipnet.Mask != nil {
				for ip = ipnet.IP.Mask(ipnet.Mask); ipnet.Contains(ip); incrementIP(ip) {
					processQueue <- ScanTarget{IP: duplicateIP(ip), Domain: domain}
				}
				continue
			} else {
				ip = ipnet.IP
			}
		}
		processQueue <- ScanTarget{IP: ip, Domain: domain}
	}

	close(processQueue)
	workerDone.Wait()
	close(outputQueue)
	outputDone.Wait()
}<|MERGE_RESOLUTION|>--- conflicted
+++ resolved
@@ -51,25 +51,14 @@
 
 // Open connects to the ScanTarget using the configured flags, and returns a net.Conn that uses the configured timeouts for Read/Write operations.
 func (target *ScanTarget) Open(flags *BaseFlags) (net.Conn, error) {
-<<<<<<< HEAD
-	address := net.JoinHostPort(target.IP.String(), fmt.Sprintf("%d", flags.Port))
+	address := net.JoinHostPort(target.Host(), fmt.Sprintf("%d", flags.Port))
 	return DialTimeoutConnection("tcp", address, flags.Timeout)
-=======
-	timeout := time.Second * time.Duration(flags.Timeout)
-	address := net.JoinHostPort(target.Host(), fmt.Sprintf("%d", flags.Port))
-	return DialTimeoutConnection("tcp", address, timeout)
->>>>>>> 9bbd62a5
 }
 
 // OpenUDP connects to the ScanTarget using the configured flags, and returns a net.Conn that uses the configured timeouts for Read/Write operations.
 // Note that the UDP "connection" does not have an associated timeout.
 func (target *ScanTarget) OpenUDP(flags *BaseFlags, udp *UDPFlags) (net.Conn, error) {
-<<<<<<< HEAD
-	address := net.JoinHostPort(target.IP.String(), fmt.Sprintf("%d", flags.Port))
-=======
-	timeout := time.Second * time.Duration(flags.Timeout)
 	address := net.JoinHostPort(target.Host(), fmt.Sprintf("%d", flags.Port))
->>>>>>> 9bbd62a5
 	var local *net.UDPAddr
 	if udp != nil && (udp.LocalAddress != "" || udp.LocalPort != 0) {
 		local = &net.UDPAddr{}
