--- conflicted
+++ resolved
@@ -60,40 +60,6 @@
 }
 
 // GetDefaultTCPDialer returns a TCP dialer suitable for modules with default TCP behavior
-<<<<<<< HEAD
-func GetDefaultTCPDialer(flags *BaseFlags) func(ctx context.Context, t *ScanTarget) (net.Conn, error) {
-	dialer := NewDialer(nil)
-	dialer.Timeout = flags.Timeout
-	return func(ctx context.Context, t *ScanTarget) (net.Conn, error) {
-		var port uint
-		// If the port is supplied in ScanTarget, let that override the cmdline option
-		if t.Port != 0 {
-			port = t.Port
-		} else {
-			port = flags.Port
-		}
-		if deadline, ok := ctx.Deadline(); ok {
-			dialer.Dialer.Deadline = deadline
-		}
-		address := net.JoinHostPort(t.Host(), fmt.Sprintf("%d", port))
-		return dialer.DialContext(ctx, "tcp", address)
-	}
-}
-
-func getPerTargetDefaultTCPDialer(flags *BaseFlags) func(scanTarget *ScanTarget) func(ctx context.Context, network, target string) (net.Conn, error) {
-	return func(scanTarget *ScanTarget) func(ctx context.Context, network, target string) (net.Conn, error) {
-		dialer := NewDialer(nil)
-		dialer.Timeout = flags.Timeout
-		return func(ctx context.Context, network, addr string) (net.Conn, error) {
-			switch network {
-			case "tcp", "tcp4", "tcp6", "udp", "udp4", "udp6":
-				// If the scan is for a specific IP, and a domain name is provided, we
-				// don't want to just let the http library resolve the domain.  Create
-				// a fake resolver that we will use, that always returns the IP we are
-				// given to scan.
-				if scanTarget.IP != nil && scanTarget.Domain != "" {
-					host, _, err := net.SplitHostPort(addr)
-=======
 func GetDefaultTCPDialer(flags *BaseFlags) func(ctx context.Context, t *ScanTarget, addr string) (net.Conn, error) {
 	return func(ctx context.Context, t *ScanTarget, addr string) (net.Conn, error) {
 		dialer := NewDialer(nil)
@@ -119,7 +85,6 @@
 				// DialContext.
 				if host == t.Domain {
 					resolver, err := NewFakeResolver(t.IP.String())
->>>>>>> 150c3789
 					if err != nil {
 						return nil, err
 					}
@@ -180,16 +145,10 @@
 }
 
 // GetDefaultUDPDialer returns a UDP dialer suitable for modules with default UDP behavior
-<<<<<<< HEAD
-func GetDefaultUDPDialer(flags *BaseFlags, udp *UDPFlags) func(ctx context.Context, t *ScanTarget) (net.Conn, error) {
+func GetDefaultUDPDialer(flags *BaseFlags, udp *UDPFlags) func(ctx context.Context, t *ScanTarget, addr string) (net.Conn, error) {
 	dialer := NewDialer(nil)
 	dialer.Timeout = flags.Timeout
-	return func(ctx context.Context, t *ScanTarget) (net.Conn, error) {
-		address := net.JoinHostPort(t.Host(), fmt.Sprintf("%d", t.Port))
-=======
-func GetDefaultUDPDialer(flags *BaseFlags, udp *UDPFlags) func(ctx context.Context, t *ScanTarget, addr string) (net.Conn, error) {
 	return func(ctx context.Context, t *ScanTarget, addr string) (net.Conn, error) {
->>>>>>> 150c3789
 		var local *net.UDPAddr
 		if udp != nil && (udp.LocalAddress != "" || udp.LocalPort != 0) {
 			local = &net.UDPAddr{}
@@ -204,20 +163,8 @@
 				local.Port = int(udp.LocalPort)
 			}
 		}
-<<<<<<< HEAD
 		dialer.Dialer.LocalAddr = local
-		return dialer.DialContext(ctx, "udp", address)
-=======
-		remote, err := net.ResolveUDPAddr("udp", addr)
-		if err != nil {
-			return nil, fmt.Errorf("could not resolve remote UDP address %s: %w", addr, err)
-		}
-		conn, err := net.DialUDP("udp", local, remote)
-		if err != nil {
-			return nil, fmt.Errorf("could not dial udp: %w", err)
-		}
-		return NewTimeoutConnection(ctx, conn, flags.Timeout, 0, 0, DefaultBytesReadLimit), nil
->>>>>>> 150c3789
+		return dialer.DialContext(ctx, "udp", addr)
 	}
 }
 
