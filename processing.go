--- conflicted
+++ resolved
@@ -65,36 +65,6 @@
 	// create dialer once and reuse it
 	dialer := GetTimeoutConnectionDialer(flags.Timeout)
 	return func(ctx context.Context, t *ScanTarget, addr string) (net.Conn, error) {
-<<<<<<< HEAD
-		resolver := NewFakeResolverWithZDNS()
-		dialer.Dialer.Resolver = resolver
-
-		// TODO Phillip testing - will need to uncomment this
-		//// If the scan is for a specific IP, and a domain name is provided, we
-		//// don't want to just let the http library resolve the domain.  Create
-		//// a fake resolver that we will use, that always returns the IP we are
-		//// given to scan.
-		//if t.IP != nil && t.Domain != "" {
-		//	host, _, err := net.SplitHostPort(addr)
-		//	if err != nil {
-		//		log.Errorf("http/scanner.go dialContext: unable to split host:port '%s'", addr)
-		//		log.Errorf("No fake resolver, IP address may be incorrect: %s", err)
-		//	} else {
-		//		// In the case of redirects, we don't want to blindly use the
-		//		// IP we were given to scan, however.  Only use the fake
-		//		// resolver if the domain originally specified for the scan
-		//		// target matches the current address being looked up in this
-		//		// DialContext.
-		//		if host == t.Domain {
-		//			resolver, err := NewFakeResolver(t.IP.String())
-		//			if err != nil {
-		//				return nil, err
-		//			}
-		//			dialer.Dialer.Resolver = resolver
-		//		}
-		//	}
-		//}
-=======
 		// If the scan is for a specific IP, and a domain name is provided, we
 		// don't want to just let the http library resolve the domain.  Create
 		// a fake resolver that we will use, that always returns the IP we are
@@ -123,7 +93,6 @@
 		if err != nil {
 			return nil, fmt.Errorf("could not set random local address: %w", err)
 		}
->>>>>>> dcb560f8
 		conn, err := dialer.DialContext(ctx, "tcp", addr)
 		if err != nil {
 			return nil, err
@@ -177,35 +146,16 @@
 }
 
 // GetDefaultUDPDialer returns a UDP dialer suitable for modules with default UDP behavior
-<<<<<<< HEAD
-func GetDefaultUDPDialer(flags *BaseFlags, udp *UDPFlags) func(ctx context.Context, t *ScanTarget, addr string) (net.Conn, error) {
-	return func(ctx context.Context, t *ScanTarget, addr string) (net.Conn, error) {
-		dialer := GetTimeoutConnectionDialer(flags.Timeout)
-		// TODO Phillip testing
-		resolver := NewFakeResolverWithZDNS()
-		dialer.Dialer.Resolver = resolver
-		var local *net.UDPAddr
-		if udp != nil && (udp.LocalAddress != "" || udp.LocalPort != 0) {
-			local = &net.UDPAddr{}
-			if udp.LocalAddress != "" && udp.LocalAddress != "*" {
-				local.IP = net.ParseIP(udp.LocalAddress)
-				if local.IP == nil {
-					// local address provided is invalid
-					return nil, fmt.Errorf("could not parse local address %s", udp.LocalAddress)
-				}
-			}
-			if udp.LocalPort != 0 {
-				local.Port = int(udp.LocalPort)
-			}
-=======
 func GetDefaultUDPDialer(flags *BaseFlags) func(ctx context.Context, t *ScanTarget, addr string) (net.Conn, error) {
 	// create dialer once and reuse it
 	dialer := GetTimeoutConnectionDialer(flags.Timeout)
 	return func(ctx context.Context, t *ScanTarget, addr string) (net.Conn, error) {
+		// TODO Phillip testing
+		resolver := NewFakeResolverWithZDNS()
+		dialer.Dialer.Resolver = resolver
 		err := dialer.SetRandomLocalAddr("udp", config.localAddrs, config.localPorts)
 		if err != nil {
 			return nil, fmt.Errorf("could not set random local address: %w", err)
->>>>>>> dcb560f8
 		}
 		return dialer.DialContext(ctx, "udp", addr)
 	}
