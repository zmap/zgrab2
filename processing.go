package zgrab2

import (
	"bufio"
	"encoding/json"
	"fmt"
	"io"
	"net"
	"strings"
	"sync"
	"time"

	log "github.com/sirupsen/logrus"
)

// Grab contains all scan responses for a single host
type Grab struct {
	IP     string                  `json:"ip,omitempty"`
	Domain string                  `json:"domain,omitempty"`
	Data   map[string]ScanResponse `json:"data,omitempty"`
}

// ScanTarget is the host that will be scanned
type ScanTarget struct {
	IP     net.IP
	Domain string
}

func (target ScanTarget) String() string {
	if target.IP == nil && target.Domain == "" {
		return "<empty target>"
	} else if target.IP != nil && target.Domain != "" {
		return target.Domain + "(" + target.IP.String() + ")"
	} else if target.IP != nil {
		return target.IP.String()
<<<<<<< HEAD
	}
	return target.Domain
}

// Open connects to the ScanTarget using the configured flags, and returns a net.Conn that uses the configured timeouts for Read/Write operations.
func (target *ScanTarget) Open(flags *BaseFlags) (net.Conn, error) {
	timeout := time.Second * time.Duration(flags.Timeout)
	address := fmt.Sprintf("%s:%d", target.IP.String(), flags.Port)
	return DialTimeoutConnection("tcp", address, timeout)
=======
	}
	return target.Domain
}

// Open connects to the ScanTarget using the configured flags, and returns a net.Conn that uses the configured timeouts for Read/Write operations.
func (target *ScanTarget) Open(flags *BaseFlags) (net.Conn, error) {
	timeout := time.Second * time.Duration(flags.Timeout)
	address := net.JoinHostPort(target.IP.String(), fmt.Sprintf("%d", flags.Port))
	return DialTimeoutConnection("tcp", address, timeout)
}

// OpenUDP connects to the ScanTarget using the configured flags, and returns a net.Conn that uses the configured timeouts for Read/Write operations.
// Note that the UDP "connection" does not have an associated timeout.
func (target *ScanTarget) OpenUDP(flags *BaseFlags, udp *UDPFlags) (net.Conn, error) {
	timeout := time.Second * time.Duration(flags.Timeout)
	address := net.JoinHostPort(target.IP.String(), fmt.Sprintf("%d", flags.Port))
	var local *net.UDPAddr
	var err error

	if udp != nil && (udp.LocalAddress != "" || udp.LocalPort != 0) {
		local = &net.UDPAddr{}
		if udp.LocalAddress != "" && udp.LocalAddress != "*" {
			local.IP = net.ParseIP(udp.LocalAddress)
		}
		if udp.LocalPort != 0 {
			local.Port = int(udp.LocalPort)
		}
	}
	remote, err := net.ResolveUDPAddr("udp", address)
	if err != nil {
		return nil, err
	}
	conn, err := net.DialUDP("udp", local, remote)
	if err != nil {
		return nil, err
	}
	return &TimeoutConnection{
		Conn:    conn,
		Timeout: timeout,
	}, nil
>>>>>>> 2f7dfd76
}

// grabTarget calls handler for each action
func grabTarget(input ScanTarget, m *Monitor) []byte {
	moduleResult := make(map[string]ScanResponse)

	for _, scannerName := range orderedScanners {
		defer func(name string) {
			if e := recover(); e != nil {
				log.Errorf("Panic on scanner %s when scanning target %s", scannerName, input.String())
				// Bubble out original error (with original stack) in lieu of explicitly logging the stack / error
				panic(e)
			}
		}(scannerName)
		scanner := scanners[scannerName]
		name, res := RunScanner(*scanner, m, input)
		moduleResult[name] = res
		if res.Error != nil && !config.Multiple.ContinueOnError {
			break
		}
	}

	var ipstr string
	if input.IP == nil {
		ipstr = ""
	} else {
		s := input.IP.String()
		ipstr = s
	}

	a := Grab{IP: ipstr, Domain: input.Domain, Data: moduleResult}
	result, err := json.Marshal(a)
	if err != nil {
		log.Fatalf("unable to marshal data: %s", err)
	}

	return result
}

// Process sets up an output encoder, input reader, and starts grab workers
func Process(mon *Monitor) {
	workers := config.Senders
	processQueue := make(chan ScanTarget, workers*4)
	outputQueue := make(chan []byte, workers*4)

	//Create wait groups
	var workerDone sync.WaitGroup
	var outputDone sync.WaitGroup
	workerDone.Add(int(workers))
	outputDone.Add(1)

	// Start the output encoder
	go func() {
		out := bufio.NewWriter(config.outputFile)
		defer outputDone.Done()
		defer out.Flush()
		for result := range outputQueue {
			if _, err := out.Write(result); err != nil {
				log.Fatal(err)
			}
			if err := out.WriteByte('\n'); err != nil {
				log.Fatal(err)
			}
		}
	}()
	//Start all the workers
	for i := 0; i < workers; i++ {
		go func(i int) {
			for _, scannerName := range orderedScanners {
				scanner := *scanners[scannerName]
				scanner.InitPerSender(i)
			}
			for obj := range processQueue {
				for run := uint(0); run < uint(config.ConnectionsPerHost); run++ {
					result := grabTarget(obj, mon)
					outputQueue <- result
				}
			}
			workerDone.Done()
		}(i)
	}

	// Read the input, send to workers
	input := bufio.NewReader(config.inputFile)
	for {
		obj, err := input.ReadBytes('\n')
		if err == io.EOF {
			break
		} else if err != nil {
			log.Error(err)
		}
		st := strings.TrimSpace(string(obj))
		ipnet, domain, err := ParseTarget(st)
		if err != nil {
			log.Error(err)
			continue
		}
		var ip net.IP
		if ipnet != nil {
			if ipnet.Mask != nil {
				for ip = ipnet.IP.Mask(ipnet.Mask); ipnet.Contains(ip); incrementIP(ip) {
					processQueue <- ScanTarget{IP: duplicateIP(ip), Domain: domain}
				}
				continue
			} else {
				ip = ipnet.IP
			}
		}
		processQueue <- ScanTarget{IP: ip, Domain: domain}
	}

	close(processQueue)
	workerDone.Wait()
	close(outputQueue)
	outputDone.Wait()
}<|MERGE_RESOLUTION|>--- conflicted
+++ resolved
@@ -33,17 +33,6 @@
 		return target.Domain + "(" + target.IP.String() + ")"
 	} else if target.IP != nil {
 		return target.IP.String()
-<<<<<<< HEAD
-	}
-	return target.Domain
-}
-
-// Open connects to the ScanTarget using the configured flags, and returns a net.Conn that uses the configured timeouts for Read/Write operations.
-func (target *ScanTarget) Open(flags *BaseFlags) (net.Conn, error) {
-	timeout := time.Second * time.Duration(flags.Timeout)
-	address := fmt.Sprintf("%s:%d", target.IP.String(), flags.Port)
-	return DialTimeoutConnection("tcp", address, timeout)
-=======
 	}
 	return target.Domain
 }
@@ -84,7 +73,6 @@
 		Conn:    conn,
 		Timeout: timeout,
 	}, nil
->>>>>>> 2f7dfd76
 }
 
 // grabTarget calls handler for each action
