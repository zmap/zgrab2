--- conflicted
+++ resolved
@@ -26,8 +26,6 @@
 	Domain string
 }
 
-<<<<<<< HEAD
-=======
 func (self ScanTarget) String() string {
 	if self.IP == nil && self.Domain == "" {
 		return "<empty target>"
@@ -64,7 +62,6 @@
 	return c.Conn.Write(b)
 }
 
->>>>>>> a8b4461d
 // ScanTarget.Open connects to the ScanTarget using the configured flags, and returns a net.Conn that uses the configured timeouts for Read/Write operations.
 func (t *ScanTarget) Open(flags *BaseFlags) (net.Conn, error) {
 	timeout := time.Second * time.Duration(flags.Timeout)
