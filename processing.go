package zgrab2

import (
	"bufio"
	"encoding/json"
	"fmt"
	"io"
	"net"
	"strings"
	"sync"
	"time"

	log "github.com/sirupsen/logrus"
)

// Grab contains all scan responses for a single host
type Grab struct {
	IP     string                  `json:"ip,omitempty"`
	Domain string                  `json:"domain,omitempty"`
	Data   map[string]ScanResponse `json:"data,omitempty"`
}

// ScanTarget is the host that will be scanned
type ScanTarget struct {
	IP     net.IP
	Domain string
}

<<<<<<< HEAD
// ScanTarget.Open connects to the ScanTarget using the configured flags, and returns a net.Conn that uses the configured timeouts for Read/Write operations.
func (t *ScanTarget) Open(flags *BaseFlags) (net.Conn, error) {
	timeout := time.Second * time.Duration(flags.Timeout)
	target := net.JoinHostPort(t.IP.String(), fmt.Sprintf("%d", flags.Port))
	return DialTimeoutConnection("tcp", target, timeout)
=======
func (self ScanTarget) String() string {
	if self.IP == nil && self.Domain == "" {
		return "<empty target>"
	} else if self.IP != nil && self.Domain != "" {
		return self.Domain + "(" + self.IP.String() + ")"
	} else if self.IP != nil {
		return self.IP.String()
	} else {
		return self.Domain
	}
}

// scanTargetConnection wraps an existing net.Conn connection, overriding the Read/Write methods to use the configured timeouts
type scanTargetConnection struct {
	net.Conn
	Timeout time.Duration
>>>>>>> a8b4461d
}

// ScanTarget.OpenUDP connects to the ScanTarget using the configured flags, and returns a net.Conn that uses the configured timeouts for Read/Write operations.
// Note that the UDP "connection" does not have an associated timeout.
func (t *ScanTarget) OpenUDP(flags *BaseFlags, udp *UDPFlags) (net.Conn, error) {
	timeout := time.Second * time.Duration(flags.Timeout)
	target := net.JoinHostPort(t.IP.String(), fmt.Sprintf("%d", flags.Port))
	var local *net.UDPAddr = nil
	var err error

	if udp != nil && (udp.LocalAddress != "" || udp.LocalPort != 0) {
		local = &net.UDPAddr{}
		if udp.LocalAddress != "" && udp.LocalAddress != "*" {
			local.IP = net.ParseIP(udp.LocalAddress)
		}
		if udp.LocalPort != 0 {
			local.Port = int(udp.LocalPort)
		}
	}
	remote, err := net.ResolveUDPAddr("udp", target)
	if err != nil {
		return nil, err
	}
	conn, err := net.DialUDP("udp", local, remote)
	if err != nil {
		return nil, err
	}
	return &TimeoutConnection{
		Conn:    conn,
		Timeout: timeout,
	}, nil
}

// grabTarget calls handler for each action
func grabTarget(input ScanTarget, m *Monitor) []byte {
	moduleResult := make(map[string]ScanResponse)

	for _, scannerName := range orderedScanners {
		defer func(name string) {
			if e := recover(); e != nil {
				log.Errorf("Panic on scanner %s when scanning target %s", scannerName, input.String())
				// Bubble out original error (with original stack) in lieu of explicitly logging the stack / error
				panic(e)
			}
		}(scannerName)
		scanner := scanners[scannerName]
		name, res := RunScanner(*scanner, m, input)
		moduleResult[name] = res
		if res.Error != nil && !config.Multiple.ContinueOnError {
			break
		}
	}

	var ipstr string
	if input.IP == nil {
		ipstr = ""
	} else {
		s := input.IP.String()
		ipstr = s
	}

	a := Grab{IP: ipstr, Domain: input.Domain, Data: moduleResult}
	result, err := json.Marshal(a)
	if err != nil {
		log.Fatalf("unable to marshal data: %s", err)
	}

	return result
}

// Process sets up an output encoder, input reader, and starts grab workers
func Process(mon *Monitor) {
	workers := config.Senders
	processQueue := make(chan ScanTarget, workers*4)
	outputQueue := make(chan []byte, workers*4)

	//Create wait groups
	var workerDone sync.WaitGroup
	var outputDone sync.WaitGroup
	workerDone.Add(int(workers))
	outputDone.Add(1)

	// Start the output encoder
	go func() {
		out := bufio.NewWriter(config.outputFile)
		defer outputDone.Done()
		defer out.Flush()
		for result := range outputQueue {
			if _, err := out.Write(result); err != nil {
				log.Fatal(err)
			}
			if err := out.WriteByte('\n'); err != nil {
				log.Fatal(err)
			}
		}
	}()
	//Start all the workers
	for i := 0; i < workers; i++ {
		go func(i int) {
			for _, scannerName := range orderedScanners {
				scanner := *scanners[scannerName]
				scanner.InitPerSender(i)
			}
			for obj := range processQueue {
				for run := uint(0); run < uint(config.ConnectionsPerHost); run++ {
					result := grabTarget(obj, mon)
					outputQueue <- result
				}
			}
			workerDone.Done()
		}(i)
	}

	// Read the input, send to workers
	input := bufio.NewReader(config.inputFile)
	for {
		obj, err := input.ReadBytes('\n')
		if err == io.EOF {
			break
		} else if err != nil {
			log.Error(err)
		}
		st := strings.TrimSpace(string(obj))
		ipnet, domain, err := ParseTarget(st)
		if err != nil {
			log.Error(err)
			continue
		}
		var ip net.IP
		if ipnet != nil {
			if ipnet.Mask != nil {
				for ip = ipnet.IP.Mask(ipnet.Mask); ipnet.Contains(ip); incrementIP(ip) {
					processQueue <- ScanTarget{IP: duplicateIP(ip), Domain: domain}
				}
				continue
			} else {
				ip = ipnet.IP
			}
		}
		processQueue <- ScanTarget{IP: ip, Domain: domain}
	}

	close(processQueue)
	workerDone.Wait()
	close(outputQueue)
	outputDone.Wait()
}<|MERGE_RESOLUTION|>--- conflicted
+++ resolved
@@ -26,13 +26,6 @@
 	Domain string
 }
 
-<<<<<<< HEAD
-// ScanTarget.Open connects to the ScanTarget using the configured flags, and returns a net.Conn that uses the configured timeouts for Read/Write operations.
-func (t *ScanTarget) Open(flags *BaseFlags) (net.Conn, error) {
-	timeout := time.Second * time.Duration(flags.Timeout)
-	target := net.JoinHostPort(t.IP.String(), fmt.Sprintf("%d", flags.Port))
-	return DialTimeoutConnection("tcp", target, timeout)
-=======
 func (self ScanTarget) String() string {
 	if self.IP == nil && self.Domain == "" {
 		return "<empty target>"
@@ -45,11 +38,11 @@
 	}
 }
 
-// scanTargetConnection wraps an existing net.Conn connection, overriding the Read/Write methods to use the configured timeouts
-type scanTargetConnection struct {
-	net.Conn
-	Timeout time.Duration
->>>>>>> a8b4461d
+// ScanTarget.Open connects to the ScanTarget using the configured flags, and returns a net.Conn that uses the configured timeouts for Read/Write operations.
+func (t *ScanTarget) Open(flags *BaseFlags) (net.Conn, error) {
+	timeout := time.Second * time.Duration(flags.Timeout)
+	target := net.JoinHostPort(t.IP.String(), fmt.Sprintf("%d", flags.Port))
+	return DialTimeoutConnection("tcp", target, timeout)
 }
 
 // ScanTarget.OpenUDP connects to the ScanTarget using the configured flags, and returns a net.Conn that uses the configured timeouts for Read/Write operations.
