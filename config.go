package zgrab2

import (
	"fmt"
	"net"
	"net/http"
	"os"
	"runtime"
	"strings"
	"time"

	"golang.org/x/time/rate"

	"github.com/censys/cidranger"

	"github.com/prometheus/client_golang/prometheus/promhttp"
	log "github.com/sirupsen/logrus"
)

const (
	IPVersionCapabilityTimeout     = 10 * time.Second
	IPVersionCapabilityIPv4Address = "1.1.1.1:80"              // Cloudflare has this IP/Port redirect to https://one.one.one.one. We can use it to test if this host has IPv4 connectivity
	IPVersionCapabilityIPv6Address = "2606:4700:4700::1111:80" // Same as above for IPv6
)

type GeneralOptions struct {
	Senders          int    `short:"s" long:"senders" default:"1000" description:"Number of send goroutines to use"`
	GOMAXPROCS       int    `long:"gomaxprocs" default:"0" description:"Set GOMAXPROCS"`
	Prometheus       string `long:"prometheus" description:"Address to use for Prometheus server (e.g. localhost:8080). If empty, Prometheus is disabled."`
	ReadLimitPerHost int    `long:"read-limit-per-host" default:"96" description:"Maximum total kilobytes to read for a single host (default 96kb)"`
}

type InputOutputOptions struct {
	BlocklistFileName     string `short:"b" long:"blocklist-file" default:"-" description:"Blocklist filename, use - for $(HOME)/.config/zgrab2/blocklist.conf"`
	InputFileName         string `short:"f" long:"input-file" default:"-" description:"Input filename, use - for stdin"`
	LogFileName           string `short:"l" long:"log-file" default:"-" description:"Log filename, use - for stderr"`
	MetaFileName          string `short:"m" long:"metadata-file" default:"-" description:"Metadata filename, use - for stderr."`
	OutputFileName        string `short:"o" long:"output-file" default:"-" description:"Output filename, use - for stdout"`
	StatusUpdatesFileName string `short:"u" long:"status-updates-file" default:"-" description:"Status updates filename, use - for stderr."`
	Debug                 bool   `long:"debug" description:"Include debug fields in the output."`
	Flush                 bool   `long:"flush" description:"Flush after each line of output."`
}

type NetworkingOptions struct {
	ConnectionsPerHost   int           `long:"connections-per-host" default:"1" description:"Number of times to connect to each host (results in more output)"`
	DNSResolutionTimeout time.Duration `long:"dns-resolution-timeout" default:"10s" description:"Timeout for DNS resolution of target hostnames. Default is 10 seconds."`
	CustomDNS            string        `long:"dns-resolvers" description:"Address of a custom DNS server(s) for lookups, comma-delimited. Default port is 53. Ex: 1.1.1.1:53,8.8.8.8. Uses the OS-default resolvers if not set."`
	LocalAddrString      string        `long:"local-addr" description:"Local address(es) to bind to for outgoing connections. Comma-separated list of IP addresses, ranges (inclusive), or CIDR blocks, ex: 1.1.1.1-1.1.1.3, 2.2.2.2, 3.3.3.0/24"`
	LocalPortString      string        `long:"local-port" description:"Local port(s) to bind to for outgoing connections. Comma-separated list of ports or port ranges (inclusive) ex: 1200-1300,2000"`
	UserIPv4Choice       *bool         `long:"resolve-ipv4" description:"Use IPv4 for resolving domains (accept A records). True by default, use only --resolve-ipv6 for IPv6 only resolution. If used with --resolve-ipv6, will use both IPv4 and IPv6."`
	UserIPv6Choice       *bool         `long:"resolve-ipv6" description:"Use IPv6 for resolving domains (accept AAAA records). IPv6 is disabled by default. If --resolve-ipv4 is not set and --resolve-ipv6 is, will only use IPv6. If used with --resolve-ipv4, will use both IPv4 and IPv6."`
}

// Config is the high level framework options that will be parsed
// from the command line
type Config struct {
<<<<<<< HEAD
	GeneralOptions                       // CLI Options related to general framework configuration. Don't fit into any other category
	InputOutputOptions                   // CLI Options related to I/O. Just affects organization of --help
	NetworkingOptions                    // CLI Options related to networking. Just affects organization of --help
	Multiple             MultipleCommand `command:"multiple" description:"Multiple module actions"`
=======
	OutputFileName        string `short:"o" long:"output-file" default:"-" description:"Output filename, use - for stdout"`
	InputFileName         string `short:"f" long:"input-file" default:"-" description:"Input filename, use - for stdin"`
	MetaFileName          string `short:"m" long:"metadata-file" default:"-" description:"Metadata filename, use - for stderr."`
	BlocklistFileName     string `short:"b" long:"blocklist-file" default:"-" description:"Blocklist filename, use - for $(HOME)/.config/zgrab2/blocklist.conf"`
	StatusUpdatesFileName string `short:"u" long:"status-updates-file" default:"-" description:"Status updates filename, use - for stderr."`
	LogFileName           string `short:"l" long:"log-file" default:"-" description:"Log filename, use - for stderr"`

	Senders              int             `short:"s" long:"senders" default:"1000" description:"Number of send goroutines to use"`
	Debug                bool            `long:"debug" description:"Include debug fields in the output."`
	Flush                bool            `long:"flush" description:"Flush after each line of output."`
	GOMAXPROCS           int             `long:"gomaxprocs" default:"0" description:"Set GOMAXPROCS"`
	ConnectionsPerHost   int             `long:"connections-per-host" default:"1" description:"Number of times to connect to each host (results in more output)"`
	ReadLimitPerHost     int             `long:"read-limit-per-host" default:"96" description:"Maximum total kilobytes to read for a single host (default 96kb)"`
	Prometheus           string          `long:"prometheus" description:"Address to use for Prometheus server (e.g. localhost:8080). If empty, Prometheus is disabled."`
	CustomDNS            string          `long:"dns-resolvers" description:"Address of a custom DNS server(s) for lookups, comma-delimited. Default port is 53. Ex: 1.1.1.1:53,8.8.8.8. Uses the OS-default resolvers if not set."`
	Multiple             MultipleCommand `command:"multiple" description:"Multiple module actions"`
	LocalAddrString      string          `long:"local-addr" description:"Local address(es) to bind to for outgoing connections. Comma-separated list of IP addresses, ranges (inclusive), or CIDR blocks, ex: 1.1.1.1-1.1.1.3, 2.2.2.2, 3.3.3.0/24"`
	LocalPortString      string          `long:"local-port" description:"Local port(s) to bind to for outgoing connections. Comma-separated list of ports or port ranges (inclusive) ex: 1200-1300,2000"`
	DNSResolutionTimeout time.Duration   `long:"dns-resolution-timeout" default:"10s" description:"Timeout for DNS resolution of target hostnames. Default is 10 seconds."`
	DNSServerRateLimit   int             `long:"dns-rate-limit" default:"10000" description:"Rate limit for DNS lookups per second."`
	ServerRateLimit      int             `long:"server-rate-limit" default:"20" description:"Per-IP rate limit for connections to targets per second."`
	UserIPv4Choice       *bool           `long:"resolve-ipv4" description:"Use IPv4 for resolving domains (accept A records). True by default, use only --resolve-ipv6 for IPv6 only resolution. If used with --resolve-ipv6, will use both IPv4 and IPv6."`
	UserIPv6Choice       *bool           `long:"resolve-ipv6" description:"Use IPv6 for resolving domains (accept AAAA records). IPv6 is disabled by default. If --resolve-ipv4 is not set and --resolve-ipv6 is, will only use IPv6. If used with --resolve-ipv4, will use both IPv4 and IPv6."`
>>>>>>> 00d51cb9
	inputFile            *os.File
	outputFile           *os.File
	metaFile             *os.File
	statusUpdatesFile    *os.File
	logFile              *os.File
	inputTargets         InputTargetsFunc
	outputResults        OutputResultsFunc
	customDNSNameservers []string // will be non-empty if user specified custom DNS, we'll check these are reachable before populating
	localAddrs           []net.IP // will be non-empty if user specified local addresses
	localPorts           []uint16 // will be non-empty if user specified local ports
	resolveIPv4          bool     // true if IPv4 is enabled, false if only IPv6 is enabled. Guaranteed to be set, whereas UserIPv4Choice may be nil if unset by the user
	resolveIPv6          bool
}

// SetInputFunc sets the target input function to the provided function.
func SetInputFunc(f InputTargetsFunc) {
	config.inputTargets = f
}

// SetOutputFunc sets the result output function to the provided function.
func SetOutputFunc(f OutputResultsFunc) {
	config.outputResults = f
}

func init() {
	config.Multiple.ContinueOnError = true // set default for multiple value
	config.Multiple.BreakOnSuccess = false // set default for multiple value
	config.ServerRateLimit = 100           // default rate limit for connections per second, overriden by CLI
	config.DNSServerRateLimit = 1_000
}

var config Config
var blocklist cidranger.Ranger

func validateFrameworkConfiguration() {
	// validate files
	if config.LogFileName == "-" {
		config.logFile = os.Stderr
	} else {
		var err error
		if config.logFile, err = os.Create(config.LogFileName); err != nil {
			log.Fatal(err)
		}
		log.SetOutput(config.logFile)
	}
	SetInputFunc(InputTargetsCSV)

	if config.InputFileName == "-" {
		config.inputFile = os.Stdin
	} else {
		var err error
		if config.inputFile, err = os.Open(config.InputFileName); err != nil {
			log.Fatal(err)
		}
	}

	if config.OutputFileName == "-" {
		config.outputFile = os.Stdout
	} else {
		var err error
		if config.outputFile, err = os.Create(config.OutputFileName); err != nil {
			log.Fatal(err)
		}
	}
	outputFunc := OutputResultsWriterFunc(config.outputFile)
	SetOutputFunc(outputFunc)

	if config.MetaFileName == "-" {
		config.metaFile = os.Stderr
	} else if len(config.MetaFileName) > 0 {
		var err error
		if config.metaFile, err = os.Create(config.MetaFileName); err != nil {
			log.Fatal(fmt.Errorf("error creating meta file: %w", err))
		}
	}

	if config.StatusUpdatesFileName == "-" {
		config.statusUpdatesFile = os.Stderr
	} else if len(config.StatusUpdatesFileName) > 0 {
		var err error
		if config.statusUpdatesFile, err = os.Create(config.StatusUpdatesFileName); err != nil {
			log.Fatal(fmt.Errorf("error creating status updates file: %w", err))
		}
	}

	// Validate Go Runtime config
	if config.GOMAXPROCS < 0 {
		log.Fatalf("invalid GOMAXPROCS (must be positive, given %d)", config.GOMAXPROCS)
	}
	runtime.GOMAXPROCS(config.GOMAXPROCS)

	//validate/start prometheus
	if config.Prometheus != "" {
		go func() {
			http.Handle("/metrics", promhttp.Handler())
			if err := http.ListenAndServe(config.Prometheus, nil); err != nil {
				log.Fatalf("could not run prometheus server: %s", err.Error())
			}
		}()
	}

	//validate senders
	if config.Senders <= 0 {
		log.Fatalf("need at least one sender, given %d", config.Senders)
	}

	// validate connections per host
	if config.ConnectionsPerHost <= 0 {
		log.Fatalf("need at least one connection, given %d", config.ConnectionsPerHost)
	}

	// Stop the lowliest idiot from using this to DoS people
	if config.ConnectionsPerHost > 50 {
		log.Fatalf("connectionsPerHost must be in the range [0,50]")
	}

	// Stop even third-party libraries from performing unbounded reads on untrusted hosts
	if config.ReadLimitPerHost > 0 {
		DefaultBytesReadLimit = config.ReadLimitPerHost * 1024
	}

	// If user specifies nothing, default to IPv4
	// If only --use-ipv6 is set, => IPv6
	// if only --use-ipv4 is set, => IPv4
	// if both are set, => both IPv4 and IPv6
	// Cannot use neither IPv4 nor IPv6, for obvious reasons
	userSpecifiedUseIPv4 := config.UserIPv4Choice != nil && *config.UserIPv4Choice
	userSpecifiedUseIPv6 := config.UserIPv6Choice != nil && *config.UserIPv6Choice
	if !userSpecifiedUseIPv4 && !userSpecifiedUseIPv6 {
		// If both are unset, default to using IPv4
		config.resolveIPv4 = true
		config.resolveIPv6 = false
	} else if userSpecifiedUseIPv4 && !userSpecifiedUseIPv6 {
		// If only IPv4 is set, use IPv4
		config.resolveIPv4 = true
		config.resolveIPv6 = false
	} else if !userSpecifiedUseIPv4 && userSpecifiedUseIPv6 {
		// If only IPv6 is set, use IPv6
		config.resolveIPv4 = false
		config.resolveIPv6 = true
	} else {
		// If both are set, use both IPv4 and IPv6
		config.resolveIPv4 = true
		config.resolveIPv6 = true
	}

	// If localAddrString is set, parse it into a list of IP addresses to use for source IPs
	if config.LocalAddrString != "" {
		ips, err := extractIPAddresses(strings.Split(config.LocalAddrString, ","))
		if err != nil {
			log.Fatalf("could not extract IP addresses from address string %s: %s", config.LocalAddrString, err)
		}
		for _, ip := range ips {
			if ip == nil {
				log.Fatalf("could not extract IP addresses from address string: %s", config.LocalAddrString)
			}
		}
		config.localAddrs = ips
	}

	if !config.resolveIPv4 && !config.resolveIPv6 {
		log.Fatalf("must use either IPv4 or IPv6, or both. Use --use-ipv4 and/or --use-ipv6 to enable them.")
	}

	// Validate custom DNS must occur after setting resolveIPv4 and resolveIPv6
	if config.CustomDNS != "" {
		var err error
		if config.customDNSNameservers, err = parseCustomDNSString(config.CustomDNS); err != nil {
			log.Fatalf("invalid DNS server address: %s", err)
		}
	}

	// If localPortString is set, parse it into a list of ports to use for source ports
	if config.LocalPortString != "" {
		ports, err := extractPorts(config.LocalPortString)
		if err != nil {
			log.Fatalf("could not extract ports from port string %s: %s", config.LocalPortString, err)
		}
		config.localPorts = ports
	}
	if len(config.BlocklistFileName) > 0 {
		if config.BlocklistFileName == "-" {
			// use the default location
			config.BlocklistFileName = os.Getenv("HOME") + "/.config/zgrab2/blocklist.conf"
		}
		var err error
		blocklist, err = readBlocklist(config.BlocklistFileName)
		if err != nil {
			log.Fatalf("could not read blocklist file %s: %s", config.BlocklistFileName, err)
		}
	} else {
		// initialize to empty blocklist
		blocklist = cidranger.NewPCTrieRanger()
	}
	// Initialize the DNS rate limiter
	// In an ideal world, this would be per-DNS server, but using the system DNS service (setting PreferGo on the resolver to false)
	// offers the benefit of using the OS DNS cache. The tradeoff is we don't get visibility into which DNS server is chosen for each request.
	// IMO, it's better to have a single rate limiter for all DNS requests than to not get DNS caching, so we'll use a single
	// user-configurable rate limiter for all DNS requests here. If a user uses more IPs, they can increase the rate limit accordingly.
	dnsRateLimiter = rate.NewLimiter(rate.Limit(config.DNSServerRateLimit), config.DNSServerRateLimit)
}

// GetMetaFile returns the file to which metadata should be output
func GetMetaFile() *os.File {
	return config.metaFile
}

func includeDebugOutput() bool {
	return config.Debug
}<|MERGE_RESOLUTION|>--- conflicted
+++ resolved
@@ -43,47 +43,23 @@
 
 type NetworkingOptions struct {
 	ConnectionsPerHost   int           `long:"connections-per-host" default:"1" description:"Number of times to connect to each host (results in more output)"`
+	DNSServerRateLimit   int           `long:"dns-rate-limit" default:"10000" description:"Rate limit for DNS lookups per second."`
 	DNSResolutionTimeout time.Duration `long:"dns-resolution-timeout" default:"10s" description:"Timeout for DNS resolution of target hostnames. Default is 10 seconds."`
 	CustomDNS            string        `long:"dns-resolvers" description:"Address of a custom DNS server(s) for lookups, comma-delimited. Default port is 53. Ex: 1.1.1.1:53,8.8.8.8. Uses the OS-default resolvers if not set."`
 	LocalAddrString      string        `long:"local-addr" description:"Local address(es) to bind to for outgoing connections. Comma-separated list of IP addresses, ranges (inclusive), or CIDR blocks, ex: 1.1.1.1-1.1.1.3, 2.2.2.2, 3.3.3.0/24"`
 	LocalPortString      string        `long:"local-port" description:"Local port(s) to bind to for outgoing connections. Comma-separated list of ports or port ranges (inclusive) ex: 1200-1300,2000"`
 	UserIPv4Choice       *bool         `long:"resolve-ipv4" description:"Use IPv4 for resolving domains (accept A records). True by default, use only --resolve-ipv6 for IPv6 only resolution. If used with --resolve-ipv6, will use both IPv4 and IPv6."`
 	UserIPv6Choice       *bool         `long:"resolve-ipv6" description:"Use IPv6 for resolving domains (accept AAAA records). IPv6 is disabled by default. If --resolve-ipv4 is not set and --resolve-ipv6 is, will only use IPv6. If used with --resolve-ipv4, will use both IPv4 and IPv6."`
+	ServerRateLimit      int           `long:"server-rate-limit" default:"20" description:"Per-IP rate limit for connections to targets per second."`
 }
 
 // Config is the high level framework options that will be parsed
 // from the command line
 type Config struct {
-<<<<<<< HEAD
 	GeneralOptions                       // CLI Options related to general framework configuration. Don't fit into any other category
 	InputOutputOptions                   // CLI Options related to I/O. Just affects organization of --help
 	NetworkingOptions                    // CLI Options related to networking. Just affects organization of --help
 	Multiple             MultipleCommand `command:"multiple" description:"Multiple module actions"`
-=======
-	OutputFileName        string `short:"o" long:"output-file" default:"-" description:"Output filename, use - for stdout"`
-	InputFileName         string `short:"f" long:"input-file" default:"-" description:"Input filename, use - for stdin"`
-	MetaFileName          string `short:"m" long:"metadata-file" default:"-" description:"Metadata filename, use - for stderr."`
-	BlocklistFileName     string `short:"b" long:"blocklist-file" default:"-" description:"Blocklist filename, use - for $(HOME)/.config/zgrab2/blocklist.conf"`
-	StatusUpdatesFileName string `short:"u" long:"status-updates-file" default:"-" description:"Status updates filename, use - for stderr."`
-	LogFileName           string `short:"l" long:"log-file" default:"-" description:"Log filename, use - for stderr"`
-
-	Senders              int             `short:"s" long:"senders" default:"1000" description:"Number of send goroutines to use"`
-	Debug                bool            `long:"debug" description:"Include debug fields in the output."`
-	Flush                bool            `long:"flush" description:"Flush after each line of output."`
-	GOMAXPROCS           int             `long:"gomaxprocs" default:"0" description:"Set GOMAXPROCS"`
-	ConnectionsPerHost   int             `long:"connections-per-host" default:"1" description:"Number of times to connect to each host (results in more output)"`
-	ReadLimitPerHost     int             `long:"read-limit-per-host" default:"96" description:"Maximum total kilobytes to read for a single host (default 96kb)"`
-	Prometheus           string          `long:"prometheus" description:"Address to use for Prometheus server (e.g. localhost:8080). If empty, Prometheus is disabled."`
-	CustomDNS            string          `long:"dns-resolvers" description:"Address of a custom DNS server(s) for lookups, comma-delimited. Default port is 53. Ex: 1.1.1.1:53,8.8.8.8. Uses the OS-default resolvers if not set."`
-	Multiple             MultipleCommand `command:"multiple" description:"Multiple module actions"`
-	LocalAddrString      string          `long:"local-addr" description:"Local address(es) to bind to for outgoing connections. Comma-separated list of IP addresses, ranges (inclusive), or CIDR blocks, ex: 1.1.1.1-1.1.1.3, 2.2.2.2, 3.3.3.0/24"`
-	LocalPortString      string          `long:"local-port" description:"Local port(s) to bind to for outgoing connections. Comma-separated list of ports or port ranges (inclusive) ex: 1200-1300,2000"`
-	DNSResolutionTimeout time.Duration   `long:"dns-resolution-timeout" default:"10s" description:"Timeout for DNS resolution of target hostnames. Default is 10 seconds."`
-	DNSServerRateLimit   int             `long:"dns-rate-limit" default:"10000" description:"Rate limit for DNS lookups per second."`
-	ServerRateLimit      int             `long:"server-rate-limit" default:"20" description:"Per-IP rate limit for connections to targets per second."`
-	UserIPv4Choice       *bool           `long:"resolve-ipv4" description:"Use IPv4 for resolving domains (accept A records). True by default, use only --resolve-ipv6 for IPv6 only resolution. If used with --resolve-ipv6, will use both IPv4 and IPv6."`
-	UserIPv6Choice       *bool           `long:"resolve-ipv6" description:"Use IPv6 for resolving domains (accept AAAA records). IPv6 is disabled by default. If --resolve-ipv4 is not set and --resolve-ipv6 is, will only use IPv6. If used with --resolve-ipv4, will use both IPv4 and IPv6."`
->>>>>>> 00d51cb9
 	inputFile            *os.File
 	outputFile           *os.File
 	metaFile             *os.File
