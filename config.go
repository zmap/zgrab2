package zgrab2

import (
	"fmt"
	"net"
	"net/http"
	"os"
	"runtime"
	"strconv"
	"strings"

	"github.com/prometheus/client_golang/prometheus/promhttp"
	log "github.com/sirupsen/logrus"
)

// Config is the high level framework options that will be parsed
// from the command line
type Config struct {
<<<<<<< HEAD
	OutputFileName        string          `short:"o" long:"output-file" default:"-" description:"Output filename, use - for stdout"`
	InputFileName         string          `short:"f" long:"input-file" default:"-" description:"Input filename, use - for stdin"`
	MetaFileName          string          `short:"m" long:"metadata-file" default:"-" description:"Metadata filename, use - for stderr."`
	StatusUpdatesFileName string          `short:"u" long:"status-updates-file" default:"-" description:"Status updates filename, use - for stderr."`
	LogFileName           string          `short:"l" long:"log-file" default:"-" description:"Log filename, use - for stderr"`
	Senders               int             `short:"s" long:"senders" default:"1000" description:"Number of send goroutines to use"`
	Debug                 bool            `long:"debug" description:"Include debug fields in the output."`
	Flush                 bool            `long:"flush" description:"Flush after each line of output."`
	GOMAXPROCS            int             `long:"gomaxprocs" default:"0" description:"Set GOMAXPROCS"`
	ConnectionsPerHost    int             `long:"connections-per-host" default:"1" description:"Number of times to connect to each host (results in more output)"`
	ReadLimitPerHost      int             `long:"read-limit-per-host" default:"96" description:"Maximum total kilobytes to read for a single host (default 96kb)"`
	Prometheus            string          `long:"prometheus" description:"Address to use for Prometheus server (e.g. localhost:8080). If empty, Prometheus is disabled."`
	CustomDNS             string          `long:"dns" description:"Address of a custom DNS server for lookups. Default port is 53."`
	Multiple              MultipleCommand `command:"multiple" description:"Multiple module actions"`
	inputFile             *os.File
	outputFile            *os.File
	metaFile              *os.File
	statusUpdatesFile     *os.File
	logFile               *os.File
	inputTargets          InputTargetsFunc
	outputResults         OutputResultsFunc
	localAddr             *net.TCPAddr
=======
	OutputFileName     string          `short:"o" long:"output-file" default:"-" description:"Output filename, use - for stdout"`
	InputFileName      string          `short:"f" long:"input-file" default:"-" description:"Input filename, use - for stdin"`
	MetaFileName       string          `short:"m" long:"metadata-file" default:"-" description:"Metadata filename, use - for stderr"`
	LogFileName        string          `short:"l" long:"log-file" default:"-" description:"Log filename, use - for stderr"`
	Senders            int             `short:"s" long:"senders" default:"1000" description:"Number of send goroutines to use"`
	Debug              bool            `long:"debug" description:"Include debug fields in the output."`
	Flush              bool            `long:"flush" description:"Flush after each line of output."`
	GOMAXPROCS         int             `long:"gomaxprocs" default:"0" description:"Set GOMAXPROCS"`
	ConnectionsPerHost int             `long:"connections-per-host" default:"1" description:"Number of times to connect to each host (results in more output)"`
	ReadLimitPerHost   int             `long:"read-limit-per-host" default:"96" description:"Maximum total kilobytes to read for a single host (default 96kb)"`
	Prometheus         string          `long:"prometheus" description:"Address to use for Prometheus server (e.g. localhost:8080). If empty, Prometheus is disabled."`
	CustomDNS          string          `long:"dns" description:"Address of a custom DNS server for lookups. Default port is 53."`
	Multiple           MultipleCommand `command:"multiple" description:"Multiple module actions"`
	LocalAddrString    string          `long:"local-addr" description:"Local address(es) to bind to for outgoing connections. Comma-separated list of IP addresses, ranges (inclusive), or CIDR blocks, ex: 1.1.1.1-1.1.1.3, 2.2.2.2, 3.3.3.0/24"`
	LocalPortString    string          `long:"local-port" description:"Local port(s) to bind to for outgoing connections. Comma-separated list of ports or port ranges (inclusive) ex: 1200-1300,2000"`
	inputFile          *os.File
	outputFile         *os.File
	metaFile           *os.File
	logFile            *os.File
	inputTargets       InputTargetsFunc
	outputResults      OutputResultsFunc
	localAddrs         []net.IP // will be non-empty if user specified local addresses
	localPorts         []uint16 // will be non-empty if user specified local ports
>>>>>>> a572b156
}

// SetInputFunc sets the target input function to the provided function.
func SetInputFunc(f InputTargetsFunc) {
	config.inputTargets = f
}

// SetOutputFunc sets the result output function to the provided function.
func SetOutputFunc(f OutputResultsFunc) {
	config.outputResults = f
}

func init() {
	config.Multiple.ContinueOnError = true // set default for multiple value
	config.Multiple.BreakOnSuccess = false // set default for multiple value
}

var config Config

func validateFrameworkConfiguration() {
	// validate files
	if config.LogFileName == "-" {
		config.logFile = os.Stderr
	} else {
		var err error
		if config.logFile, err = os.Create(config.LogFileName); err != nil {
			log.Fatal(err)
		}
		log.SetOutput(config.logFile)
	}
	SetInputFunc(InputTargetsCSV)

	if config.InputFileName == "-" {
		config.inputFile = os.Stdin
	} else {
		var err error
		if config.inputFile, err = os.Open(config.InputFileName); err != nil {
			log.Fatal(err)
		}
	}

	if config.OutputFileName == "-" {
		config.outputFile = os.Stdout
	} else {
		var err error
		if config.outputFile, err = os.Create(config.OutputFileName); err != nil {
			log.Fatal(err)
		}
	}
	outputFunc := OutputResultsWriterFunc(config.outputFile)
	SetOutputFunc(outputFunc)

	if config.MetaFileName == "-" {
		config.metaFile = os.Stderr
	} else if len(config.MetaFileName) > 0 {
		var err error
		if config.metaFile, err = os.Create(config.MetaFileName); err != nil {
			log.Fatal(fmt.Errorf("error creating meta file: %s", err))
		}
	}

	if config.StatusUpdatesFileName == "-" {
		config.statusUpdatesFile = os.Stderr
	} else if len(config.StatusUpdatesFileName) > 0 {
		var err error
		if config.statusUpdatesFile, err = os.Create(config.StatusUpdatesFileName); err != nil {
			log.Fatal(fmt.Errorf("error creating status updates file: %v", err))
		}
	}

	// Validate Go Runtime config
	if config.GOMAXPROCS < 0 {
		log.Fatalf("invalid GOMAXPROCS (must be positive, given %d)", config.GOMAXPROCS)
	}
	runtime.GOMAXPROCS(config.GOMAXPROCS)

	//validate/start prometheus
	if config.Prometheus != "" {
		go func() {
			http.Handle("/metrics", promhttp.Handler())
			if err := http.ListenAndServe(config.Prometheus, nil); err != nil {
				log.Fatalf("could not run prometheus server: %s", err.Error())
			}
		}()
	}

	//validate senders
	if config.Senders <= 0 {
		log.Fatalf("need at least one sender, given %d", config.Senders)
	}

	// validate connections per host
	if config.ConnectionsPerHost <= 0 {
		log.Fatalf("need at least one connection, given %d", config.ConnectionsPerHost)
	}

	// Stop the lowliest idiot from using this to DoS people
	if config.ConnectionsPerHost > 50 {
		log.Fatalf("connectionsPerHost must be in the range [0,50]")
	}

	// Stop even third-party libraries from performing unbounded reads on untrusted hosts
	if config.ReadLimitPerHost > 0 {
		DefaultBytesReadLimit = config.ReadLimitPerHost * 1024
	}

	// Validate custom DNS
	if config.CustomDNS != "" {
		var err error
		if config.CustomDNS, err = addDefaultPortToDNSServerName(config.CustomDNS); err != nil {
			log.Fatalf("invalid DNS server address: %s", err)
		}
	}

	// If localAddrString is set, parse it into a list of IP addresses to use for source IPs
	if config.LocalAddrString != "" {
		ips, err := extractIPAddresses(config.LocalAddrString)
		if err != nil {
			log.Fatalf("could not extract IP addresses from address string %s: %s", config.LocalAddrString, err)
		}
		config.localAddrs = ips
	}

	// If localPortString is set, parse it into a list of ports to use for source ports
	if config.LocalPortString != "" {
		ports, err := extractPorts(config.LocalPortString)
		if err != nil {
			log.Fatalf("could not extract ports from port string %s: %s", config.LocalPortString, err)
		}
		config.localPorts = ports
	}
}

// extractIPAddresses takes in a string of comma-separated IP addresses, ranges, or CIDR blocks and returns a de-duped
// list of IP addresses, or an error if the string is invalid. Whitespace is trimmed from each address string and the
// ranges are inclusive.
// See config_test.go for examples of valid and invalid strings
func extractIPAddresses(ipString string) ([]net.IP, error) {
	ipsMap := make(map[string]net.IP)
	for _, addr := range strings.Split(ipString, ",") {
		// this addr is either an IP address, ip address range, or a CIDR range
		addr = strings.TrimSpace(addr) // remove whitespace
		_, ipnet, err := net.ParseCIDR(addr)
		if err == nil {
			// CIDR range, append all constituents
			for currentIP := ipnet.IP.Mask(ipnet.Mask); ipnet.Contains(currentIP); {
				tempIP := duplicateIP(currentIP)
				ipsMap[currentIP.String()] = tempIP
				incrementIP(currentIP)
				if currentIP.Equal(tempIP) {
					// our IP is the largest IPv4 or IPv6 addr possible, and has saturated
					break
				}
			}
			continue
		}
		if strings.Contains(addr, "-") {
			// IP range
			parts := strings.Split(addr, "-")
			if len(parts) != 2 {
				return nil, fmt.Errorf("invalid IP range %s", addr)
			}
			parts[0] = strings.TrimSpace(parts[0])
			parts[1] = strings.TrimSpace(parts[1])
			startIP := net.ParseIP(parts[0])
			endIP := net.ParseIP(parts[1])
			if startIP == nil {
				return nil, fmt.Errorf("invalid start IP %s of IP range", parts[0])
			}
			if endIP == nil {
				return nil, fmt.Errorf("invalid end IP %s of IP range", parts[1])
			}
			if compareIPs(startIP, endIP) > 0 {
				return nil, fmt.Errorf("start IP %s is greater than end IP %s of IP range", startIP.String(), endIP.String())
			}
			for currentIP := startIP; compareIPs(currentIP, endIP) <= 0; {
				tempIP := duplicateIP(currentIP)
				ipsMap[currentIP.String()] = tempIP
				incrementIP(currentIP)
				if currentIP.Equal(tempIP) {
					// our IP is the largest IPv4 or IPv6 addr possible, and has saturated
					break
				}
			}
			continue
		}
		// single IP
		castIP := net.ParseIP(addr)
		if castIP != nil {
			ipsMap[castIP.String()] = castIP
		} else {
			return nil, fmt.Errorf("could not parse IP address %s", addr)
		}
	}
	// build list from de-duped map
	ips := make([]net.IP, 0, len(ipsMap))
	for _, i := range ipsMap {
		ip := i
		ips = append(ips, ip)
	}
	return ips, nil
}

// extractPorts takes in a string of comma-separated ports or port ranges (80-443) and returns a de-duped list of ports
// Whitespace is trimmed from each port string, and the port range is inclusive.
func extractPorts(portString string) ([]uint16, error) {
	portMap := make(map[uint16]struct{})
	for _, portStr := range strings.Split(portString, ",") {
		portStr = strings.TrimSpace(portStr)
		if strings.Contains(portStr, "-") {
			// port range
			parts := strings.Split(portStr, "-")
			if len(parts) != 2 {
				return nil, fmt.Errorf("invalid port range %s, valid range ex: '80-443'", portStr)
			}
			startPort, err := parsePortString(parts[0])
			if err != nil {
				return nil, fmt.Errorf("invalid start port %s of port range: %v", parts[0], err)
			}
			endPort, err := parsePortString(parts[1])
			if err != nil {
				return nil, fmt.Errorf("invalid end port %s of port range: %v", parts[1], err)
			}
			if startPort >= endPort {
				return nil, fmt.Errorf("start port %d must be less than end port %d", startPort, endPort)
			}
			// validation complete, add all ports in range
			for i := startPort; i <= endPort; i++ {
				portMap[i] = struct{}{}
			}
		} else {
			// single port
			port, err := parsePortString(portStr)
			if err != nil {
				return nil, fmt.Errorf("invalid port %s: %v", portStr, err)
			}
			portMap[port] = struct{}{}
		}
	}
	// build list from de-duped map
	ports := make([]uint16, 0, len(portMap))
	for port := range portMap {
		ports = append(ports, port)
	}
	return ports, nil
}

// parsePortString converts a string to a uint16 port number after removing whitespace
// Checks for validity of the port number and returns an error if invalid
func parsePortString(portStr string) (uint16, error) {
	minimumPort := uint64(1)     // inclusive
	maximumPort := uint64(65535) // inclusive
	port, err := strconv.ParseUint(strings.TrimSpace(portStr), 10, 16)
	if err != nil {
		return 0, fmt.Errorf("invalid port %s: %v", portStr, err)
	}
	if port < minimumPort {
		return 0, fmt.Errorf("port %s must be in the range [%d,%d]", portStr, minimumPort, maximumPort)
	}
	if port > maximumPort {
		return 0, fmt.Errorf("port %s must be in the range [%d,%d]", portStr, minimumPort, maximumPort)
	}
	return uint16(port), nil
}

// GetMetaFile returns the file to which metadata should be output
func GetMetaFile() *os.File {
	return config.metaFile
}

func includeDebugOutput() bool {
	return config.Debug
}<|MERGE_RESOLUTION|>--- conflicted
+++ resolved
@@ -16,7 +16,6 @@
 // Config is the high level framework options that will be parsed
 // from the command line
 type Config struct {
-<<<<<<< HEAD
 	OutputFileName        string          `short:"o" long:"output-file" default:"-" description:"Output filename, use - for stdout"`
 	InputFileName         string          `short:"f" long:"input-file" default:"-" description:"Input filename, use - for stdin"`
 	MetaFileName          string          `short:"m" long:"metadata-file" default:"-" description:"Metadata filename, use - for stderr."`
@@ -31,6 +30,8 @@
 	Prometheus            string          `long:"prometheus" description:"Address to use for Prometheus server (e.g. localhost:8080). If empty, Prometheus is disabled."`
 	CustomDNS             string          `long:"dns" description:"Address of a custom DNS server for lookups. Default port is 53."`
 	Multiple              MultipleCommand `command:"multiple" description:"Multiple module actions"`
+	LocalAddrString    string          `long:"local-addr" description:"Local address(es) to bind to for outgoing connections. Comma-separated list of IP addresses, ranges (inclusive), or CIDR blocks, ex: 1.1.1.1-1.1.1.3, 2.2.2.2, 3.3.3.0/24"`
+	LocalPortString    string          `long:"local-port" description:"Local port(s) to bind to for outgoing connections. Comma-separated list of ports or port ranges (inclusive) ex: 1200-1300,2000"`
 	inputFile             *os.File
 	outputFile            *os.File
 	metaFile              *os.File
@@ -39,31 +40,8 @@
 	inputTargets          InputTargetsFunc
 	outputResults         OutputResultsFunc
 	localAddr             *net.TCPAddr
-=======
-	OutputFileName     string          `short:"o" long:"output-file" default:"-" description:"Output filename, use - for stdout"`
-	InputFileName      string          `short:"f" long:"input-file" default:"-" description:"Input filename, use - for stdin"`
-	MetaFileName       string          `short:"m" long:"metadata-file" default:"-" description:"Metadata filename, use - for stderr"`
-	LogFileName        string          `short:"l" long:"log-file" default:"-" description:"Log filename, use - for stderr"`
-	Senders            int             `short:"s" long:"senders" default:"1000" description:"Number of send goroutines to use"`
-	Debug              bool            `long:"debug" description:"Include debug fields in the output."`
-	Flush              bool            `long:"flush" description:"Flush after each line of output."`
-	GOMAXPROCS         int             `long:"gomaxprocs" default:"0" description:"Set GOMAXPROCS"`
-	ConnectionsPerHost int             `long:"connections-per-host" default:"1" description:"Number of times to connect to each host (results in more output)"`
-	ReadLimitPerHost   int             `long:"read-limit-per-host" default:"96" description:"Maximum total kilobytes to read for a single host (default 96kb)"`
-	Prometheus         string          `long:"prometheus" description:"Address to use for Prometheus server (e.g. localhost:8080). If empty, Prometheus is disabled."`
-	CustomDNS          string          `long:"dns" description:"Address of a custom DNS server for lookups. Default port is 53."`
-	Multiple           MultipleCommand `command:"multiple" description:"Multiple module actions"`
-	LocalAddrString    string          `long:"local-addr" description:"Local address(es) to bind to for outgoing connections. Comma-separated list of IP addresses, ranges (inclusive), or CIDR blocks, ex: 1.1.1.1-1.1.1.3, 2.2.2.2, 3.3.3.0/24"`
-	LocalPortString    string          `long:"local-port" description:"Local port(s) to bind to for outgoing connections. Comma-separated list of ports or port ranges (inclusive) ex: 1200-1300,2000"`
-	inputFile          *os.File
-	outputFile         *os.File
-	metaFile           *os.File
-	logFile            *os.File
-	inputTargets       InputTargetsFunc
-	outputResults      OutputResultsFunc
 	localAddrs         []net.IP // will be non-empty if user specified local addresses
 	localPorts         []uint16 // will be non-empty if user specified local ports
->>>>>>> a572b156
 }
 
 // SetInputFunc sets the target input function to the provided function.
