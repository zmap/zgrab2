/**
 * @TODO @FIXME: copyright info
 * Very basic MySQL connection library.
 * Usage:
 *	var sql *mysql.Connection := mysql.NewConnection(&mysql.Config{
 *		Host: targetHost,
 *		Port: targetPort,
 *	})
 *	err := sql.Connect()
 *	defer sql.Disconnect()
 * The Connection exports the connection details via the ConnectionLog.
 */
package mysql

import (
	"bufio"

	"encoding/base64"
	"encoding/binary"
	"encoding/hex"
	"encoding/json"
	"fmt"
	"net"
	"strings"
	"time"

	"github.com/zmap/zcrypto/tls"

	log "github.com/sirupsen/logrus"
)

const (
	// Start state
	STATE_NOT_CONNECTED = "NOT_CONNECTED"

	// After the TCP connection is completed
	STATE_CONNECTED = "CONNECTED"

	// After reading a HandshakePacket with SSL capabilities, before sending the SSLRequest packet
	STATE_SSL_REQUEST = "SSL_REQUEST"

	// After sending an SSLRequest packet, before peforming an SSL handshake
	STATE_SSL_HANDSHAKE = "SSL_HANDSHAKE"

	// After connection has been negotiated (from either CONNECTED or SSL_HANDSHAKE)
	STATE_FINISHED = "STATE_FINISHED"
)

type ConnectionState string

const (
	PACKET_TYPE_OK          = "OK"
	PACKET_TYPE_ERROR       = "ERROR"
	PACKET_TYPE_HANDSHAKE   = "HANDSHAKE"
	PACKET_TYPE_EOF         = "EOF"
	PACKET_TYPE_SSL_REQUEST = "SSL_REQUEST"
)

// Capability flags: See https://dev.mysql.com/doc/dev/mysql-server/8.0.1/group__group__cs__capabilities__flags.html
const (
	CLIENT_LONG_PASSWORD uint32 = (1 << iota)
	CLIENT_FOUND_ROWS
	CLIENT_LONG_FLAG
	CLIENT_CONNECT_WITH_DB
	CLIENT_NO_SCHEMA
	CLIENT_COMPRESS
	CLIENT_ODBC
	CLIENT_LOCAL_FILES
	CLIENT_IGNORE_SPACE
	CLIENT_PROTOCOL_41
	CLIENT_INTERACTIVE
	// CLIENT_SSL = (1<<11)
	CLIENT_SSL
	CLIENT_IGNORE_SIGPIPE
	CLIENT_TRANSACTIONS
	CLIENT_RESERVED
	// CLIENT_SECURE_CONNECTION = (1 << 15)
	CLIENT_SECURE_CONNECTION
	CLIENT_MULTI_STATEMENTS
	CLIENT_MULTI_RESULTS
	CLIENT_PS_MULTI_RESULTS
	// CLIENT_PLUGIN_AUTH = ( 1 << 19 )
	CLIENT_PLUGIN_AUTH
	CLIENT_CONNECT_ATTRS
	CLIENT_PLUGIN_AUTH_LEN_ENC_CLIENT_DATA
	CLIENT_CAN_HANDLE_EXPIRED_PASSWORDS
	CLIENT_SESSION_TRACK
	CLIENT_DEPRECATED_EOF
)

// Config defaults
const (
	DEFAULT_TIMEOUT_SECS        = 3
	DEFAULT_PORT                = 3306
	DEFAULT_CLIENT_CAPABILITIES = CLIENT_SSL
	DEFAULT_RESERVED_DATA_HEX   = "0000000000000000000000000000000000000000000000"
)

type Config struct {
	// @TODO: Does it make sense to make Host/Port connection fields, so that Config can be shared across connections?
	Host string
	Port uint16

	TLSConfig          *tls.Config
	Timeout            time.Duration
	ClientCapabilities uint32
	MaxPacketSize      uint32
	CharSet            byte
	ReservedData       []byte
}

// Fill in a (possibly newly-created) Config instance with the default values
func InitConfig(base *Config) *Config {
	if base == nil {
		base = &Config{}
	}
	if base.TLSConfig == nil {
		// @TODO @FIXME Can this be pulled from a global zgrab config module?
		base.TLSConfig = &tls.Config{InsecureSkipVerify: true}
	}
	if base.Port == 0 {
		base.Port = DEFAULT_PORT
	}
	if base.Timeout == 0 {
		base.Timeout = DEFAULT_TIMEOUT_SECS * time.Second
	}
	if base.ClientCapabilities == 0 {
		base.ClientCapabilities = DEFAULT_CLIENT_CAPABILITIES
	}
	if base.ReservedData == nil {
		bin, err := hex.DecodeString(DEFAULT_RESERVED_DATA_HEX)
		if err != nil {
			log.Fatalf("Invalid constant")
		}
		base.ReservedData = bin
	}
	return base
}

// Log of the packets sent/received during the connection.
type ConnectionLog struct {
	Handshake    *ConnectionLogEntry  `json:"handshake,omitempty"`
	Error        *ConnectionLogEntry  `json:"error,omitempty"`
	SSLRequest   *ConnectionLogEntry  `json:"ssl_request,omitempty"`
	TLSHandshake *tls.ServerHandshake `json:"tls_handshake,omitempty"`
}

// Struct holding state for a single connection
type Connection struct {
	// Configuration for this connection
	Config *Config

	// Enum to track connection status
	State ConnectionState
	// TCP or TLS-wrapped Connection pointer (IsSecure() will tell which)
	Connection *net.Conn
	// The sequence number used with the server to number packets
	SequenceNumber uint8

	// Log of MySQL packets received/sent
	ConnectionLog ConnectionLog
}

// Constructor, filling in defaults where needed
func NewConnection(config *Config) *Connection {
	return &Connection{
		Config:         InitConfig(config),
		State:          STATE_NOT_CONNECTED,
		Connection:     nil,
		SequenceNumber: 0}
}

// Top-level interface for all packets
type PacketInfo interface {
}

// Most packets are read from the server; for packets that need to be sent, they need an encoding function
type WritablePacket interface {
	PacketInfo
	EncodeBody() []byte
}

// Entry in the ConnectionLog. Raw is the base64-encoded body, Parsed is the parsed packet.
// Either may be nil if there was an error reading/decoding the packet.
type ConnectionLogEntry struct {
	Length         uint32     `json:"length"`
	SequenceNumber uint8      `json:"sequence_number"`
	Raw            string     `json:"raw"`
	Parsed         PacketInfo `json:"parsed,omitempty"`
}

// HandshakePacket defined at https://web.archive.org/web/20160316105725/https://dev.mysql.com/doc/internals/en/connection-phase-packets.html
// @TODO @FIXME: This is protocol version 10 handle previous / future versions
// Protocol version 9 was 3.22 and prior (1998?).
type HandshakePacket struct {
	// protocol_version: int<1>
	ProtocolVersion byte `json:"protocol_version"`
	// server_version: string<NUL>
	ServerVersion string `json:"server_version"`
	// connection_id: int<4>
	ConnectionID uint32 `json:"connection_id"` // [4]
	// auth_plugin_data_part_1: string<8>
	AuthPluginData1 string `json:"auth_plugin_data_part_1"`
	// fillter_1: byte<1>
	Filler1 byte `json:"filler_1,omitempty"`
	// capability_flag_1: int<2> -- Stored as lower 16 bits of capability_flags
	// character_set: int<1> (optional?)
	CharacterSet byte `json:"character_set"`

	// Synthetic field: if true, none of the following fields are present.
	ShortHandshake bool `json:"short_handshake"`

	// status_flags: int<> (optional?)
	StatusFlags uint16 `json:"status_flags"`
	// capability_flag_2: int<2> -- Stored as upper 16 bits of capability_flags

	// auth_plugin_data_len: int<1>
	AuthPluginDataLen byte `json:"auth_plugin_data_len"`
	// if (capabilities & CLIENT_SECURE_CONNECTION) {
	// reserved:  string<10> all 0: custom marshaler will omit this if it is all \x00s.
	Reserved []byte `json:"reserved,omitempty"`
	// auth_plugin_data_part_2: string<MAX(13, auth_plugin_data_len - 8)>
	AuthPluginData2 string `json:"auth_plugin_data_part_2,omitempty"`
	// auth_plugin_name: string<NUL>, but old versions lacked null terminator, so returning string<EOF>
	AuthPluginName string `json:"auth_plugin_name,omitempty"`
	// }
	// Synthetic field built from capability_flags_1 || capability_flags_2 << 16
	CapabilityFlags uint32 `json:"capability_flags"`
}

// Omit reserved from encoded packet if it is the default value (ten bytes of 0s)
func (p *HandshakePacket) MarshalJSON() ([]byte, error) {
	reserved := p.Reserved
	if base64.StdEncoding.EncodeToString(reserved) == "AAAAAAAAAAAAAA==" {
		reserved = []byte{}
	}
	// 	Hack around infinite MarshalJSON loop by aliasing parent type (http://choly.ca/post/go-json-marshalling/)
	type Alias HandshakePacket
	return json.Marshal(&struct {
		ReservedOmitted []byte `json:"reserved,omitempty"`
		*Alias
	}{
		ReservedOmitted: reserved,
		Alias:           (*Alias)(p),
	})
}

func (c *Connection) readHandshakePacket(body []byte) (*HandshakePacket, error) {
	var rest []byte
	ret := new(HandshakePacket)
	ret.ProtocolVersion = body[0]
	ret.ServerVersion, rest = readNulString(body[1:])
	ret.ConnectionID = binary.LittleEndian.Uint32(rest[0:4])
	ret.AuthPluginData1 = string(rest[4:12])
	ret.Filler1 = rest[12]
	ret.CapabilityFlags = uint32(binary.LittleEndian.Uint16(rest[13:15]))

	// Unlike the ERRPacket case, the docs explicitly say to go by the body length here
	if len(body) > 8 {
		ret.ShortHandshake = false
		ret.CharacterSet = rest[15]
		ret.StatusFlags = binary.LittleEndian.Uint16(rest[16:18])
		ret.CapabilityFlags |= (uint32(binary.LittleEndian.Uint16(rest[18:20])) << 16)
		ret.AuthPluginDataLen = rest[20]
		if (ret.CapabilityFlags & CLIENT_PLUGIN_AUTH) != 0 {
			ret.Reserved = rest[21:31]
			part2Len := ret.AuthPluginDataLen - 8
			// part-2-len = MAX(13, auth_plugin_data_len - 8)
			if part2Len < 13 {
				part2Len = 13
			}
			ret.AuthPluginData2 = string(rest[31 : 31+part2Len])
			if ret.CapabilityFlags&CLIENT_SECURE_CONNECTION != 0 {
				ret.AuthPluginName = string(rest[31+part2Len:])
			}
		}
	} else {
		ret.ShortHandshake = true
	}
	return ret, nil
}

type OKPacket struct {
	// header: 0xfe or 0x00
	Header byte `json:"header"`
	// affected_rows: int<lenenc>
	AffectedRows uint64 `json:"affected_rows"`
	// last_insert_rowid: int<lenenc>
	LastInsertId uint64 `json:"last_insert_id"`
	// if (CLIENT_PROTOCOL_41 || CLIENT_TRANSACTIONS) {
	// status_flags: int<2>
	StatusFlags uint16 `json:"status_flags"`
	// if CLIENT_PROTOCOL_41 {
	// warning_flags: int<2>
	WarningFlags uint16 `json:"warning_flags"`
	// warnings: int<2>
	Warnings uint16 `json:"warnings"`
	// }
	// }
	// info: string<lenenc> || string<EOF>
	Info string `json:"info"`
	// if CLIENT_SESSION_TRACK && status_flags && SERVER_SESSION_STATE_CHANGED {
	// session_state_changes: string<lenenc>
	SessionStateChanges string `json:"session_state_changes"`
	// }
}

func (c *Connection) readOKPacket(body []byte) (*OKPacket, error) {
	var rest []byte
	var err error
	ret := new(OKPacket)
	ret.Header = body[0]
	ret.AffectedRows, rest, err = readLenInt(body[1:])
	if err != nil {
		return nil, fmt.Errorf("Error reading OKPacket.AffectedRows: %s", err)
	}
	ret.LastInsertId, rest, err = readLenInt(rest)
	if err != nil {
		return nil, fmt.Errorf("Error reading OKPacket.LastInsertId: %s", err)
	}
	flags := uint32(0)
	if handshake := c.GetHandshake(); handshake != nil {
		flags = handshake.CapabilityFlags
	} else {
		log.Warnf("readOKPacket: Received OKPacket before Handshake")
	}
	if flags&(CLIENT_PROTOCOL_41|CLIENT_TRANSACTIONS) != 0 {
		log.Debugf("readOKPacket: CapabilityFlags = 0x%x, so reading status flags", flags)
		ret.StatusFlags = binary.LittleEndian.Uint16(rest[0:2])
		rest = rest[2:]
		if flags&CLIENT_PROTOCOL_41 != 0 {
			log.Debugf("readOKPacket: CapabilityFlags = 0x%x, so reading WarningFlags / Warnings")
			ret.WarningFlags = binary.LittleEndian.Uint16(rest[0:2])
			ret.Warnings = binary.LittleEndian.Uint16(rest[2:4])
			rest = rest[4:]
		}
	}
	ret.Info, rest, err = readLenString(rest[:])
	if err != nil {
		return nil, fmt.Errorf("Error reading OKPacket.Info: %s", err)
	}
	if len(rest) > 0 {
		log.Debugf("readOKPacket: %d bytes left after Info, reading SessionStateChanges", len(rest))
		ret.SessionStateChanges, rest, err = readLenString(rest)
		if err != nil {
			return nil, fmt.Errorf("Error reading OKPacket.SessionStateChanges: %s", err)
		}
	}
	if len(rest) > 0 {
		log.Debugf("readOKPacket: decode failure: body = %s", base64.StdEncoding.EncodeToString(body))
		return nil, fmt.Errorf("Error reading OKPacket: %d bytes left in body (CapabilityFlags = 0x%x)", len(rest), flags)
	}
	return ret, nil
}

// ERRPacket defined at https://web.archive.org/web/20160316124241/https://dev.mysql.com/doc/internals/en/packet-ERRPacket.html
type ERRPacket struct {
	// header: int<1>
	Header byte `json:"header"`
	// error_code: int<2>
	ErrorCode uint16 `json:"error_code"`
	// if CLIENT_PROTOCOL_41 {
	// sql_state_marker string<1>
	SQLStateMarker string `json:"sql_state_marker"`
	// sql_state string<5>
	SQLState string `json:"sql_state"`
	// }
	// error_messagestring<eof>
	ErrorMessage string `json:"error_message"`
}

func (c *Connection) readERRPacket(body []byte) (*ERRPacket, error) {
	ret := new(ERRPacket)
	ret.Header = body[0]
	ret.ErrorCode = binary.LittleEndian.Uint16(body[1:3])
	rest := body[3:]
	flags := uint32(0)
	if handshake := c.GetHandshake(); handshake != nil {
		flags = handshake.CapabilityFlags
	} else {
		// This is a valid case -- e.g. client hostname not allowed
	}
	if flags&CLIENT_PROTOCOL_41 != 0 {
		ret.SQLStateMarker = string(rest[0:1])
		ret.SQLState = string(rest[1:6])
		rest = rest[6:]
	}
	ret.ErrorMessage = string(rest[:])
	return ret, nil
}

// SSLRequest packet type defined at https://web.archive.org/web/20160316105725/https://dev.mysql.com/doc/internals/en/connection-phase-packets.html#packet-Protocol::SSLRequest
type SSLRequestPacket struct {
	// capability_flags int<4>: Would be weird to not set CLIENT_SSL (0x0800) in your SSLRequest packet
	CapabilityFlags uint32 `json:"capability_flags"`
	// max_packet_size int<4>
	MaxPacketSize uint32 `json:"max_packet_size"`
	// character_set int<1>
	CharacterSet byte `json:"character_set"`
	// reserved string<23>: all \x00
	Reserved []byte `json:"reserved"`
}

func (p *SSLRequestPacket) EncodeBody() []byte {
	var ret [32]byte
	binary.LittleEndian.PutUint32(ret[0:], p.CapabilityFlags)
	binary.LittleEndian.PutUint32(ret[4:], p.MaxPacketSize)
	ret[8] = p.CharacterSet
	// @FIXME seems pedantic to actually require the caller to supply all 23 null bytes, but it's always possible different implementations/versions could respond to nonzero reserved data differently
	copy(ret[9:32], p.Reserved[0:23])
	return ret[:]
}

// Get the next sequence number for this connection, and increment the internal counter.
func (c *Connection) getNextSequenceNumber() byte {
	ret := c.SequenceNumber
	c.SequenceNumber = c.SequenceNumber + 1
	return ret
}

// Given a WritablePacket, prefix it with the length+sequence number header and send it to the server.
func (c *Connection) sendPacket(packet WritablePacket) (*ConnectionLogEntry, error) {
	body := packet.EncodeBody()
	if len(body) > 0xffffff {
		log.Fatalf("Body longer than 24 bits (0x%x bytes)", len(body))
	}
	toSend := make([]byte, len(body)+4)
	binary.LittleEndian.PutUint32(toSend[0:], uint32(len(body))) // The fourth (high) byte will be overwritten by the sequence number.
	seq := c.getNextSequenceNumber()
	toSend[3] = seq
	copy(toSend[4:], body)

	logPacket := ConnectionLogEntry{
		Length:         uint32(len(body)),
		SequenceNumber: seq,
		Raw:            base64.StdEncoding.EncodeToString(body),
		Parsed:         packet,
	}

	// @TODO: Buffered send?
	_, err := (*c.Connection).Write(toSend)
	return &logPacket, err
}

// Decode a packet from the pre-separated body
func (c *Connection) decodePacket(body []byte) (PacketInfo, error) {
	header := body[0]
	switch header {
	case 0xff:
		return c.readERRPacket(body)
	case 0x0a:
		return c.readHandshakePacket(body)
	case 0x00:
		return c.readOKPacket(body)
	case 0xfe:
		return c.readOKPacket(body)
	default:
		return nil, fmt.Errorf("Unrecognized packet type 0x%02x", header)
	}
}

// Read a packet and sequence identifier off of the given connection
func (c *Connection) readPacket() (*ConnectionLogEntry, error) {
	// @TODO @FIXME Find/use conventional buffered packet-reading functions, handle timeouts / connection reset / etc
	conn := *c.Connection
	reader := bufio.NewReader(conn)
	if terr := conn.SetReadDeadline(time.Now().Add(c.Config.Timeout)); terr != nil {
		return nil, fmt.Errorf("Error calling SetReadTimeout(): %s", terr)
	}
	var header [4]byte
	n, err := reader.Read(header[:])
	if err != nil {
		return nil, fmt.Errorf("Error reading packet header (timeout=%s): %s", err, c.Config.Timeout)
	}
	if n != 4 {
		return nil, fmt.Errorf("Wrong number of bytes returned (got %d, expected 4)", n)
	}
	seq := header[3]
	// length is actually Uint24; clear the bogus MSB before decoding
	header[3] = 0
	len := binary.LittleEndian.Uint32(header[:])
	packet := ConnectionLogEntry{
		Length:         len,
		SequenceNumber: seq,
	}

	var body = make([]byte, len, len)
	n, err = reader.Read(body)
	if err != nil {
		return nil, fmt.Errorf("Error reading %d bytes: %s", len, err)
	}
	// Log the raw body, even if the parsing fails
	packet.Raw = base64.StdEncoding.EncodeToString(body)

	if seq != c.SequenceNumber {
		log.Debugf("Sequence number mismatch: got 0x%x, expected 0x%x", seq, c.SequenceNumber+1)
	}
	// Update sequence number
	c.SequenceNumber = seq + 1
	ret, err := c.decodePacket(body)
	if err != nil {
		return nil, fmt.Errorf("Error decoding packet body (length = %d, sequence number = %d): %s", len, seq, err)
	}
	packet.Parsed = ret

	return &packet, nil
}

// Get the server HandshakePacket if present, or otherwise, nil
func (c *Connection) GetHandshake() *HandshakePacket {
	if entry := c.ConnectionLog.Handshake; entry != nil {
		return entry.Parsed.(*HandshakePacket)
	}
	return nil
}

// Get the TLSHandshake if present, or otherwise nil
func (c *Connection) GetTLSHandshake() *tls.ServerHandshake {
	return c.ConnectionLog.TLSHandshake
}

// Perform a TLS handshake using the configured TLSConfig on the current connection
func (c *Connection) StartTLS() error {

	client := tls.Client(*c.Connection, c.Config.TLSConfig)
	err := client.Handshake()
	if err != nil {
		return fmt.Errorf("TLS Handshake error: %s", err)
	}
	*(c.Connection) = client
	return nil
}

// Check if the connection has been upgraded to TLS
func (c *Connection) IsSecure() bool {
	return c.GetTLSHandshake() != nil
}

// Check if both the input client flags and the server capability flags support TLS
func (c *Connection) SupportsTLS() bool {
	if c.State != STATE_CONNECTED {
		// Vacuously false if you are not connected
		return false
	}
	return (c.Handshake.CapabilityFlags & c.Config.ClientCapabilities & CLIENT_SSL) != 0
}

// Send the SSL_REQUEST packet (the client should begin the TLS handshake immediately after this returns successfully)
func (c *Connection) NegotiateTLS() error {
	c.State = STATE_SSL_REQUEST
	sslRequest := SSLRequestPacket{
		CapabilityFlags: c.Config.ClientCapabilities,
		MaxPacketSize:   c.Config.MaxPacketSize,
		CharacterSet:    c.Config.CharSet,
		Reserved:        c.Config.ReservedData,
	}
	if err := c.sendPacket(&sslRequest); err != nil {
		return fmt.Errorf("Error sending SSLRequest packet: %s", err)
	}
	c.State = STATE_SSL_HANDSHAKE
	return nil
}

// Connect to the configured server and perform the initial handshake
func (c *Connection) Connect() error {
	// Allow Scan on pre-connected / user-supplied connections?
	dialer := net.Dialer{Timeout: c.Config.Timeout}
	log.Debugf("Connecting to %s:%d", c.Config.Host, c.Config.Port)
	conn, err := dialer.Dial("tcp", fmt.Sprintf("%s:%d", c.Config.Host, c.Config.Port))
	if err != nil {
		log.Debugf("Error connecting: %v", err)
		return fmt.Errorf("Connect error: %s", err)
	}
	c.Connection = &conn
	c.State = STATE_CONNECTED
<<<<<<< HEAD
	c.Handshake = nil
	c.TLSHandshake = nil
=======
	c.ConnectionLog = ConnectionLog{
		Handshake:    nil,
		TLSHandshake: nil,
		SSLRequest:   nil,
		Error:        nil,
	}
>>>>>>> c64cb23f

	packet, err := c.readPacket()
	if err != nil {
		log.Debugf("Error reading handshake packet: %v", err)
		return fmt.Errorf("Error reading server handshake packet: %s", err)
	}

	switch p := packet.Parsed.(type) {
	case *HandshakePacket:
		c.ConnectionLog.Handshake = packet
	case *ERRPacket:
<<<<<<< HEAD
		log.Debugf("Got error packet: 0x%x / %s", p.ErrorCode, p.ErrorMessage)
		return fmt.Errorf("Server returned error after connecting: error_code = 0x%x; error_message = %s", p.ErrorCode, p.ErrorMessage)
	default:
		log.Debugf("Unexpected response: %v", p)
=======
		c.ConnectionLog.Error = packet
		return fmt.Errorf("Server returned error after connecting: error_code = 0x%x; error_message = %s", p.ErrorCode, p.ErrorMessage)
	default:
		// Drop unrecgnized packets -- including those with packet.Parsed == nil -- into the "Error" slot
		c.ConnectionLog.Error = packet
>>>>>>> c64cb23f
		jsonStr, err := json.Marshal(p)
		if err != nil {
			return fmt.Errorf("Server returned unexpected packet type, failed to marshal paclet: %s", err)
		}
		return fmt.Errorf("Server returned unexpected packet type after connecting: %s", jsonStr)
	}

<<<<<<< HEAD
	handshakePacket := packet.(*HandshakePacket)
	c.Handshake = handshakePacket
=======
	handshakePacket := c.GetHandshake()

	// How to handle mismatched reserved? It will be available in the output, but should it trigger a 'failure'?
	// if hex.EncodeToString(parsed.reserved) != "00000000000000000000" { ... }

	if (handshakePacket.CapabilityFlags & c.Config.ClientCapabilities & CLIENT_SSL) != 0 {
		c.State = STATE_SSL_REQUEST
		sslRequest := SSLRequestPacket{
			CapabilityFlags: c.Config.ClientCapabilities,
			MaxPacketSize:   c.Config.MaxPacketSize,
			CharacterSet:    c.Config.CharSet,
			Reserved:        c.Config.ReservedData,
		}
		sentPacket, err := c.sendPacket(&sslRequest)
		if err != nil {
			return fmt.Errorf("Error sending SSLRequest packet: %s", err)
		}
		c.ConnectionLog.SSLRequest = sentPacket
		c.State = STATE_SSL_HANDSHAKE

		if c.StartTLS() != nil {
			return fmt.Errorf("Error performing TLS handshake: %s", err)
		}
		c.ConnectionLog.TLSHandshake = (*c.Connection).(*tls.Conn).GetHandshakeLog()
	}
	c.State = STATE_FINISHED
>>>>>>> c64cb23f
	return nil
}

// Close the connection.
func (c *Connection) Disconnect() error {
	if c.Connection == nil {
		return nil
	}
	c.State = STATE_NOT_CONNECTED
	// Change state even if close fails
	return (*c.Connection).Close()
}

// NUL STRING type from https://web.archive.org/web/20160316113745/https://dev.mysql.com/doc/internals/en/string.html
func readNulString(body []byte) (string, []byte) {
	nul := strings.Index(string(body), "\x00")
	return string(body[:nul]), body[nul+1:]
}

// LEN INT type from https://web.archive.org/web/20160316122921/https://dev.mysql.com/doc/internals/en/integer.html
func readLenInt(body []byte) (uint64, []byte, error) {
	v := body[0]
	if v < 0xfb {
		return uint64(v), body[1:], nil
	}
	switch v {
	case 0xfb:
		// single byte greater than 0xFA
		return 0, body[1:], nil
	case 0xfc:
		// two little-endian bytes
		return uint64(binary.LittleEndian.Uint16(body[1:3])), body[3:], nil
	case 0xfd:
		// three little-endian bytes (ignore fourth) @TODO @FIXME check that there is actually a fourth byte!
		return uint64(binary.LittleEndian.Uint32(body[1:5]) & 0x00ffffff), body[4:], nil
	case 0xfe:
		// eight little-endian bytes
		return binary.LittleEndian.Uint64(body[1:9]), body[9:], nil
	default:
		return 0, nil, fmt.Errorf("Invalid length field for variable-length integer 0x%x", v)
	}
}

// Read LEN STRING type from https://web.archive.org/web/20160316113745/https://dev.mysql.com/doc/internals/en/string.html
func readLenString(body []byte) (string, []byte, error) {
	length, rest, err := readLenInt(body)
	if err != nil {
		return "", nil, fmt.Errorf("Error reading string length: %s", err)
	}
	if uint64(len(rest)) < length {
		return "", nil, fmt.Errorf("String length 0x%x longer than remaining body size 0x%x", length, len(rest))
	}
	return string(rest[:length]), rest[length+1:], nil
}<|MERGE_RESOLUTION|>--- conflicted
+++ resolved
@@ -139,10 +139,9 @@
 
 // Log of the packets sent/received during the connection.
 type ConnectionLog struct {
-	Handshake    *ConnectionLogEntry  `json:"handshake,omitempty"`
-	Error        *ConnectionLogEntry  `json:"error,omitempty"`
-	SSLRequest   *ConnectionLogEntry  `json:"ssl_request,omitempty"`
-	TLSHandshake *tls.ServerHandshake `json:"tls_handshake,omitempty"`
+	Handshake  *ConnectionLogEntry `json:"handshake,omitempty"`
+	Error      *ConnectionLogEntry `json:"error,omitempty"`
+	SSLRequest *ConnectionLogEntry `json:"ssl_request,omitempty"`
 }
 
 // Struct holding state for a single connection
@@ -514,11 +513,6 @@
 	return nil
 }
 
-// Get the TLSHandshake if present, or otherwise nil
-func (c *Connection) GetTLSHandshake() *tls.ServerHandshake {
-	return c.ConnectionLog.TLSHandshake
-}
-
 // Perform a TLS handshake using the configured TLSConfig on the current connection
 func (c *Connection) StartTLS() error {
 
@@ -531,18 +525,13 @@
 	return nil
 }
 
-// Check if the connection has been upgraded to TLS
-func (c *Connection) IsSecure() bool {
-	return c.GetTLSHandshake() != nil
-}
-
 // Check if both the input client flags and the server capability flags support TLS
 func (c *Connection) SupportsTLS() bool {
-	if c.State != STATE_CONNECTED {
-		// Vacuously false if you are not connected
-		return false
-	}
-	return (c.Handshake.CapabilityFlags & c.Config.ClientCapabilities & CLIENT_SSL) != 0
+	if handshake := c.GetHandshake(); handshake != nil {
+		return (handshake.CapabilityFlags & c.Config.ClientCapabilities & CLIENT_SSL) != 0
+	}
+	// Vacuously false if you are not connected
+	return false
 }
 
 // Send the SSL_REQUEST packet (the client should begin the TLS handshake immediately after this returns successfully)
@@ -554,9 +543,12 @@
 		CharacterSet:    c.Config.CharSet,
 		Reserved:        c.Config.ReservedData,
 	}
-	if err := c.sendPacket(&sslRequest); err != nil {
+	sentPacket, err := c.sendPacket(&sslRequest)
+	if err != nil {
 		return fmt.Errorf("Error sending SSLRequest packet: %s", err)
 	}
+	c.ConnectionLog.SSLRequest = sentPacket
+
 	c.State = STATE_SSL_HANDSHAKE
 	return nil
 }
@@ -573,17 +565,11 @@
 	}
 	c.Connection = &conn
 	c.State = STATE_CONNECTED
-<<<<<<< HEAD
-	c.Handshake = nil
-	c.TLSHandshake = nil
-=======
 	c.ConnectionLog = ConnectionLog{
-		Handshake:    nil,
-		TLSHandshake: nil,
-		SSLRequest:   nil,
-		Error:        nil,
-	}
->>>>>>> c64cb23f
+		Handshake:  nil,
+		SSLRequest: nil,
+		Error:      nil,
+	}
 
 	packet, err := c.readPacket()
 	if err != nil {
@@ -595,56 +581,18 @@
 	case *HandshakePacket:
 		c.ConnectionLog.Handshake = packet
 	case *ERRPacket:
-<<<<<<< HEAD
+		c.ConnectionLog.Error = packet
 		log.Debugf("Got error packet: 0x%x / %s", p.ErrorCode, p.ErrorMessage)
-		return fmt.Errorf("Server returned error after connecting: error_code = 0x%x; error_message = %s", p.ErrorCode, p.ErrorMessage)
-	default:
-		log.Debugf("Unexpected response: %v", p)
-=======
-		c.ConnectionLog.Error = packet
 		return fmt.Errorf("Server returned error after connecting: error_code = 0x%x; error_message = %s", p.ErrorCode, p.ErrorMessage)
 	default:
 		// Drop unrecgnized packets -- including those with packet.Parsed == nil -- into the "Error" slot
 		c.ConnectionLog.Error = packet
->>>>>>> c64cb23f
 		jsonStr, err := json.Marshal(p)
 		if err != nil {
 			return fmt.Errorf("Server returned unexpected packet type, failed to marshal paclet: %s", err)
 		}
 		return fmt.Errorf("Server returned unexpected packet type after connecting: %s", jsonStr)
 	}
-
-<<<<<<< HEAD
-	handshakePacket := packet.(*HandshakePacket)
-	c.Handshake = handshakePacket
-=======
-	handshakePacket := c.GetHandshake()
-
-	// How to handle mismatched reserved? It will be available in the output, but should it trigger a 'failure'?
-	// if hex.EncodeToString(parsed.reserved) != "00000000000000000000" { ... }
-
-	if (handshakePacket.CapabilityFlags & c.Config.ClientCapabilities & CLIENT_SSL) != 0 {
-		c.State = STATE_SSL_REQUEST
-		sslRequest := SSLRequestPacket{
-			CapabilityFlags: c.Config.ClientCapabilities,
-			MaxPacketSize:   c.Config.MaxPacketSize,
-			CharacterSet:    c.Config.CharSet,
-			Reserved:        c.Config.ReservedData,
-		}
-		sentPacket, err := c.sendPacket(&sslRequest)
-		if err != nil {
-			return fmt.Errorf("Error sending SSLRequest packet: %s", err)
-		}
-		c.ConnectionLog.SSLRequest = sentPacket
-		c.State = STATE_SSL_HANDSHAKE
-
-		if c.StartTLS() != nil {
-			return fmt.Errorf("Error performing TLS handshake: %s", err)
-		}
-		c.ConnectionLog.TLSHandshake = (*c.Connection).(*tls.Conn).GetHandshakeLog()
-	}
-	c.State = STATE_FINISHED
->>>>>>> c64cb23f
 	return nil
 }
 
