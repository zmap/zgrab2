## Build image ##
ARG GO_VERSION=1.23
FROM golang:${GO_VERSION}-alpine3.21 AS build

# System dependencies
RUN apk add --no-cache make

WORKDIR /usr/src/zgrab2

# Copy and cache deps
COPY go.mod go.sum ./
RUN go mod download && go mod verify

# Build the actual app
COPY . .
<<<<<<< HEAD
RUN make clean; make all
=======
# Ensures that if a dev left the binary ./zgrab2, we'll remove it to force a new build.
RUN make clean
RUN make all
>>>>>>> 589d4e00

## Runtime image ##
FROM alpine:3.21 AS run

COPY --from=build /usr/src/zgrab2/cmd/zgrab2/zgrab2 /usr/bin/zgrab2

ENTRYPOINT ["/usr/bin/zgrab2"]<|MERGE_RESOLUTION|>--- conflicted
+++ resolved
@@ -13,13 +13,9 @@
 
 # Build the actual app
 COPY . .
-<<<<<<< HEAD
-RUN make clean; make all
-=======
 # Ensures that if a dev left the binary ./zgrab2, we'll remove it to force a new build.
 RUN make clean
 RUN make all
->>>>>>> 589d4e00
 
 ## Runtime image ##
 FROM alpine:3.21 AS run
