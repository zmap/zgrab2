package modules

import (
	log "github.com/sirupsen/logrus"
	"github.com/zmap/zgrab2"
)

type TLSFlags struct {
	zgrab2.BaseFlags
<<<<<<< HEAD
	Heartbleed           bool `long:"heartbleed" description:"Check if server is vulnerable to Heartbleed"`
	Version              int  `long:"version" description:"Max TLS version to use"`
	Verbose              bool `long:"verbose" description:"Add extra TLS information to JSON output (client hello, client KEX, key material, etc)" json:"verbose"`
	SessionTicket        bool `long:"session-ticket" description:"Send support for TLS Session Tickets and output ticket if presented" json:"session"`
	ExtendedMasterSecret bool `long:"extended-master-secret" description:"Offer RFC 7627 Extended Master Secret extension" json:"extended"`
	ExtendedRandom       bool `long:"extended-random" description:"Send TLS Extended Random Extension" json:"extran"`
	NoSNI                bool `long:"no-sni" description:"Do not send domain name in TLS Handshake regardless of whether known" json:"sni"`
	SCTExt               bool `long:"sct" description:"Request Signed Certificate Timestamps during TLS Handshake" json:"sct"`
=======
	zgrab2.TLSFlags
>>>>>>> f9932631
}

type TLSModule struct {
}

type TLSScanner struct {
	config *TLSFlags
}

func init() {
	var tlsModule TLSModule
	_, err := zgrab2.AddCommand("tls", "TLS Banner Grab", "Grab banner over TLS", 443, &tlsModule)
	if err != nil {
		log.Fatal(err)
	}
}

func (m *TLSModule) NewFlags() interface{} {
	return new(TLSFlags)
}

func (m *TLSModule) NewScanner() zgrab2.Scanner {
	return new(TLSScanner)
}

func (f *TLSFlags) Validate(args []string) error {
	return nil
}

func (f *TLSFlags) Help() string {
	return ""
}

func (s *TLSScanner) Init(flags zgrab2.ScanFlags) error {
	f, ok := flags.(*TLSFlags)
	if !ok {
		return zgrab2.ErrMismatchedFlags
	}
	s.config = f
	return nil
}

func (s *TLSScanner) GetName() string {
	return s.config.Name
}

func (s *TLSScanner) InitPerSender(senderID int) error {
	return nil
}

func (s *TLSScanner) Scan(t zgrab2.ScanTarget) (zgrab2.ScanStatus, interface{}, error) {
	tcpConn, err := t.Open(&s.config.BaseFlags)
	if err != nil {
		return zgrab2.TryGetScanStatus(err), &zgrab2.TLSLog{}, err
	}
	var conn *zgrab2.TLSConnection
	if conn, err = s.config.TLSFlags.GetTLSConnection(tcpConn); err != nil {
		return zgrab2.TryGetScanStatus(err), &zgrab2.TLSLog{}, err
	}
	result := conn.GetLog()
	if err = conn.Handshake(); err != nil {
		return zgrab2.TryGetScanStatus(err), result, err
	}
	return zgrab2.SCAN_SUCCESS, result, nil
}<|MERGE_RESOLUTION|>--- conflicted
+++ resolved
@@ -7,18 +7,7 @@
 
 type TLSFlags struct {
 	zgrab2.BaseFlags
-<<<<<<< HEAD
-	Heartbleed           bool `long:"heartbleed" description:"Check if server is vulnerable to Heartbleed"`
-	Version              int  `long:"version" description:"Max TLS version to use"`
-	Verbose              bool `long:"verbose" description:"Add extra TLS information to JSON output (client hello, client KEX, key material, etc)" json:"verbose"`
-	SessionTicket        bool `long:"session-ticket" description:"Send support for TLS Session Tickets and output ticket if presented" json:"session"`
-	ExtendedMasterSecret bool `long:"extended-master-secret" description:"Offer RFC 7627 Extended Master Secret extension" json:"extended"`
-	ExtendedRandom       bool `long:"extended-random" description:"Send TLS Extended Random Extension" json:"extran"`
-	NoSNI                bool `long:"no-sni" description:"Do not send domain name in TLS Handshake regardless of whether known" json:"sni"`
-	SCTExt               bool `long:"sct" description:"Request Signed Certificate Timestamps during TLS Handshake" json:"sct"`
-=======
 	zgrab2.TLSFlags
->>>>>>> f9932631
 }
 
 type TLSModule struct {
