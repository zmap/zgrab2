--- conflicted
+++ resolved
@@ -36,13 +36,8 @@
 
 	// ErrTooManyRedirects is returned when the number of HTTP redirects exceeds
 	// MaxRedirects.
-<<<<<<< HEAD
-	ErrTooManyRedirects = errors.New("Too many redirects")
-
+	ErrTooManyRedirects = errors.New("too many redirects")
 	ErrDoNotRedirect = errors.New("No redirects configured")
-=======
-	ErrTooManyRedirects = errors.New("too many redirects")
->>>>>>> 6d26c726
 )
 
 // Flags holds the command-line configuration for the HTTP scan module.
