// Package http contains the zgrab2 Module implementation for HTTP(S).
//
// The Flags can be configured to perform a specific Method (e.g. "GET") on the
// specified Path (e.g. "/"). If UseHTTPS is true, the scanner uses TLS for the
// initial request. The Result contains the final HTTP response following each
// response in the redirect chain.
package http

import (
	"bytes"
	"context"
	"crypto/sha1"
	"crypto/sha256"
	"encoding/base64"
	"encoding/csv"
	"encoding/hex"
	"errors"
	"fmt"
	"io"
	"net"
	"net/url"
	"strconv"
	"strings"
	"time"
	"unicode/utf8"

	"github.com/zmap/zcrypto/tls"

	log "github.com/sirupsen/logrus"
	"golang.org/x/net/html/charset"

	"github.com/zmap/zgrab2"
	"github.com/zmap/zgrab2/lib/http"
	"github.com/zmap/zgrab2/lib/http2"
)

var (
	// ErrTooManyRedirects is returned when the number of HTTP redirects exceeds
	// MaxRedirects.
	ErrTooManyRedirects = errors.New("too many redirects")
	ErrDoNotRedirect    = errors.New("no redirects configured")
)

// Flags holds the command-line configuration for the HTTP scan module.
// Populated by the framework.
//
// TODO: Custom headers?
type Flags struct {
	zgrab2.BaseFlags `group:"Basic Options"`
	zgrab2.TLSFlags  `group:"TLS Options"`
	Method           string `long:"method" default:"GET" description:"Set HTTP request method type"`
	Endpoint         string `long:"endpoint" default:"/" description:"Send an HTTP request to an endpoint"`
	FailHTTPToHTTPS  bool   `long:"fail-http-to-https" description:"Trigger retry-https logic on known HTTP/400 protocol mismatch responses"`
	UserAgent        string `long:"user-agent" default:"Mozilla/5.0 zgrab/0.x" description:"Set a custom user agent"`
	RetryHTTPS       bool   `long:"retry-https" description:"If the initial request fails, reconnect and try with HTTPS."`
	MaxSize          int    `long:"max-size" default:"256" description:"Max kilobytes to read in response to an HTTP request"`
	MaxRedirects     int    `long:"max-redirects" default:"0" description:"Max number of redirects to follow"`

	// UseHTTPS causes the first request to be over TLS, without requiring a
	// redirect to HTTPS. It does not change the port used for the connection.
	UseHTTPS bool `long:"use-https" description:"Perform an HTTPS connection on the initial host"`

	// RedirectsSucceed causes the ErrTooManRedirects error to be suppressed
	RedirectsSucceed bool `long:"redirects-succeed" description:"Redirects are always a success, even if max-redirects is exceeded"`

	// Set arbitrary HTTP headers
	CustomHeadersNames     string `long:"custom-headers-names" description:"CSV of custom HTTP headers to send to server"`
	CustomHeadersValues    string `long:"custom-headers-values" description:"CSV of custom HTTP header values to send to server. Should match order of custom-headers-names."`
	CustomHeadersDelimiter string `long:"custom-headers-delimiter" description:"Delimiter for customer header name/value CSVs"`
	// Set HTTP Request body
	RequestBody    string `long:"request-body" description:"HTTP request body to send to server"`
	RequestBodyHex string `long:"request-body-hex" description:"HTTP request body to send to server"`
	SkipHost       bool   `long:"skip-host" description:"Skip encoding the Host header"`

	// ComputeDecodedBodyHashAlgorithm enables computing the body hash later than the default,
	// using the specified algorithm, allowing a user of the response to recompute a matching hash
	ComputeDecodedBodyHashAlgorithm string `long:"compute-decoded-body-hash-algorithm" choice:"sha256,sha1" description:"Choose algorithm for BodyHash field"`

	// WithBodyLength enables adding the body_size field to the Response
	WithBodyLength bool `long:"with-body-size" description:"inserts the body_size field into the http result, listing how many bytes were read of the body"`

	// Extract the raw header as it is on the wire
	RawHeaders bool `long:"raw-headers" description:"Extract raw response up through headers"`
}

// A Results object is returned by the HTTP module's Scanner.Scan()
// implementation.
type Results struct {
	// Result is the final HTTP response in the RedirectResponseChain
	Response *http.Response `json:"response,omitempty"`

	// RedirectResponseChain is non-empty is the scanner follows a redirect.
	// It contains all redirect response prior to the final response.
	RedirectResponseChain []*http.Response `json:"redirect_response_chain,omitempty"`
	NamesToIPs            []RedirectToIP   `json:"redirects_to_resolved_ips,omitempty"`
}

type RedirectToIP struct {
	RedirectName string `json:"redirect_name"`
	IP           string `json:"ip"`
}

// Module is an implementation of the zgrab2.Module interface.
type Module struct {
}

// Scanner is the implementation of the zgrab2.Scanner interface.
type Scanner struct {
	config            *Flags
	customHeaders     map[string]string
	decodedHashFn     func([]byte) string
	dialerGroupConfig *zgrab2.DialerGroupConfig
}

// scan holds the state for a single scan. This may entail multiple connections.
// It is used to implement the zgrab2.Scanner interface.
type scan struct {
	connections            []net.Conn
	cancelFuncs            []context.CancelFunc
	scanner                *Scanner
	target                 *zgrab2.ScanTarget
	client                 *http.Client
	results                Results
	url                    string
	globalDeadline         time.Time
	redirectsToResolvedIPs map[string]string // appended the result of DNS resolution for each
}

// NewFlags returns an empty Flags object.
func (module *Module) NewFlags() any {
	return new(Flags)
}

// NewScanner returns a new instance Scanner instance.
func (module *Module) NewScanner() zgrab2.Scanner {
	return new(Scanner)
}

// Description returns an overview of this module.
func (module *Module) Description() string {
	desc := []string{
		"Send an HTTP request and read the response, optionally following redirects",
		"Ex: echo \"en.wikipedia.org\" | ./zgrab2 http --max-redirects=1 --endpoint=\"/wiki/New_York_City\"",
	}
	return strings.Join(desc, "\n")
}

// Validate performs any needed validation on the arguments
func (flags *Flags) Validate(_ []string) error {
	return nil
}

// Help returns module-specific help
func (flags *Flags) Help() string {
	return ""
}

// Protocol returns the protocol identifer for the scanner.
func (scanner *Scanner) Protocol() string {
	return "http"
}

func (scanner *Scanner) GetDialerGroupConfig() *zgrab2.DialerGroupConfig {
	return scanner.dialerGroupConfig
}

// Init initializes the scanner with the given flags
func (scanner *Scanner) Init(flags zgrab2.ScanFlags) error {
	fl, _ := flags.(*Flags)
	scanner.config = fl
	scanner.config.RequestBody = fl.RequestBody

	// Configure default port if unset
	if fl.Port == 0 {
		if fl.UseHTTPS {
			fl.Port = 443
		} else {
			fl.Port = 80
		}
	}

	// parse out custom headers at initialization so that they can be easily
	// iterated over when constructing individual scanners
	if len(fl.CustomHeadersNames) > 0 || len(fl.CustomHeadersValues) > 0 {
		if len(fl.CustomHeadersNames) == 0 {
			log.Panicf("custom-headers-names must be specified if custom-headers-values is provided")
		}
		if len(fl.CustomHeadersValues) == 0 {
			log.Panicf("custom-headers-values must be specified if custom-headers-names is provided")
		}
		namesReader := csv.NewReader(strings.NewReader(fl.CustomHeadersNames))
		if namesReader == nil {
			log.Panicf("unable to read custom-headers-names in CSV reader")
		}
		valuesReader := csv.NewReader(strings.NewReader(fl.CustomHeadersValues))
		if valuesReader == nil {
			log.Panicf("unable to read custom-headers-values in CSV reader")
		}

		// By default, the CSV delimiter will remain a comma unless explicitly specified
		if len(fl.CustomHeadersDelimiter) > 1 {
			log.Panicf("Invalid delimiter custom-header delimiter, must be a single character")
		} else if fl.CustomHeadersDelimiter != "" {
			valuesReader.Comma = rune(fl.CustomHeadersDelimiter[0])
			namesReader.Comma = rune(fl.CustomHeadersDelimiter[0])
		}

		headerNames, err := namesReader.Read()
		if err != nil {
			return err
		}
		headerValues, err := valuesReader.Read()
		if err != nil {
			return err
		}
		if len(headerNames) != len(headerValues) {
			log.Panicf("inconsistent number of HTTP header names and values")
		}
		scanner.customHeaders = make(map[string]string)
		for i := 0; i < len(headerNames); i++ {
			// The case of header names is normalized to title case later by HTTP library
			// explicitly ToLower() to catch duplicates more easily
			hName := strings.ToLower(headerNames[i])
			switch hName {
			case "host":
				log.Panicf("Attempt to set immutable header 'Host', specify this in targets file")
			case "user-agent":
				log.Panicf("Attempt to set special header 'User-Agent', use --user-agent instead")
			case "content-length":
				log.Panicf("Attempt to set immutable header 'Content-Length'")
			}
			// Disallow duplicate headers
			_, ok := scanner.customHeaders[hName]
			if ok {
				log.Panicf("Attempt to set same custom header twice")
			}
			scanner.customHeaders[hName] = headerValues[i]
		}
	}

	if fl.ComputeDecodedBodyHashAlgorithm == "sha1" {
		scanner.decodedHashFn = func(body []byte) string {
			rawHash := sha1.Sum(body)
			return "sha1:" + hex.EncodeToString(rawHash[:])
		}
	} else if fl.ComputeDecodedBodyHashAlgorithm == "sha256" {
		scanner.decodedHashFn = func(body []byte) string {
			rawHash := sha256.Sum256(body)
			return "sha256:" + hex.EncodeToString(rawHash[:])
		}
	} else if fl.ComputeDecodedBodyHashAlgorithm != "" {
		log.Panicf("Invalid ComputeDecodedBodyHashAlgorithm choice made it through zflags: %s", scanner.config.ComputeDecodedBodyHashAlgorithm)
	}

	scanner.dialerGroupConfig = &zgrab2.DialerGroupConfig{
		TransportAgnosticDialerProtocol: zgrab2.TransportTCP,
		NeedSeparateL4Dialer:            true,
		BaseFlags:                       &scanner.config.BaseFlags,
		TLSEnabled:                      true,
		TLSFlags:                        &scanner.config.TLSFlags,
	}

	return nil
}

// InitPerSender does nothing in this module.
func (scanner *Scanner) InitPerSender(senderID int) error {
	return nil
}

// GetName returns the name defined in the Flags.
func (scanner *Scanner) GetName() string {
	return scanner.config.Name
}

// GetTrigger returns the Trigger defined in the Flags.
func (scanner *Scanner) GetTrigger() string {
	return scanner.config.Trigger
}

// Cleanup closes any connections that have been opened during the scan
func (scan *scan) Cleanup() {
	if scan.connections != nil {
		for _, conn := range scan.connections {
			defer conn.Close()
		}
		scan.connections = nil
	}
	if scan.cancelFuncs != nil {
		for _, cancel := range scan.cancelFuncs {
			cancel()
		}
		scan.cancelFuncs = nil
	}
}

// Get a context whose deadline is the earliest of the context's deadline (if it has one) and the
// global scan deadline.
func (scan *scan) withDeadlineContext(ctx context.Context) (context.Context, context.CancelFunc) {
	if scan.globalDeadline.IsZero() {
		return ctx, func() {}
	}
	ctxDeadline, ok := ctx.Deadline()
	if !ok || scan.globalDeadline.Before(ctxDeadline) {
		ret, cancelFunc := context.WithDeadline(ctx, scan.globalDeadline)
		return ret, cancelFunc
	}
	return ctx, func() {}
}

// Taken from zgrab/zlib/grabber.go -- get a CheckRedirect callback that uses
// the redirectToLocalhost and MaxRedirects config
func (scan *scan) getCheckRedirect() func(*http.Request, *http.Response, []*http.Request) error {
	return func(req *http.Request, res *http.Response, via []*http.Request) error {
		if scan.scanner.config.MaxRedirects == 0 {
			return ErrDoNotRedirect
		}
		//len-1 because otherwise we'll return a failure on 1 redirect when we specify only 1 redirect. I.e. we are 0
		if len(via)-1 > scan.scanner.config.MaxRedirects {
			return ErrTooManyRedirects
		}
		// We're following a re-direct. The IP that the framework resolved initially is no longer valid. Clearing
		scan.target.IP = nil
		scan.results.RedirectResponseChain = append(scan.results.RedirectResponseChain, res)
		b := new(bytes.Buffer)
		maxReadLen := int64(scan.scanner.config.MaxSize) * 1024
		readLen := maxReadLen
		if res.ContentLength >= 0 && res.ContentLength < maxReadLen {
			readLen = res.ContentLength
		}
		bytesRead, _ := io.CopyN(b, res.Body, readLen)
		if scan.scanner.config.WithBodyLength {
			res.BodyTextLength = bytesRead
		}
		res.BodyText = b.String()
		if len(res.BodyText) > 0 {
			if scan.scanner.decodedHashFn != nil {
				res.BodyHash = scan.scanner.decodedHashFn([]byte(res.BodyText))
			} else {
				m := sha256.New()
				m.Write(b.Bytes())
				res.BodySHA256 = m.Sum(nil)
			}
		}

		return nil
	}
}

// Maps URL protocol to the default port for that protocol
var protoToPort = map[string]uint16{
	"http":  80,
	"https": 443,
}

// getHTTPURL gets the HTTP URL (sans default port) for the given protocol/host/port/endpoint.
func getHTTPURL(https bool, host string, port uint16, endpoint string) string {
	var proto string
	if https {
		proto = "https"
	} else {
		proto = "http"
	}
	if protoToPort[proto] == port && strings.Contains(host, ":") {
		//If the host has a ":" in it, assume literal IPv6 address
		return proto + "://[" + host + "]" + endpoint
	} else if protoToPort[proto] == port {
		//Otherwise, just concatenate host and endpoint
		return proto + "://" + host + endpoint
	}

	//For non-default ports, net.JoinHostPort will handle brackets for IPv6 literals
	return proto + "://" + net.JoinHostPort(host, strconv.Itoa(int(port))) + endpoint
}

// NewHTTPScan gets a new Scan instance for the given target
<<<<<<< HEAD
func (scanner *Scanner) newHTTPScan(ctx context.Context, t *zgrab2.ScanTarget, useHTTPS bool, dialerGroup *zgrab2.DialerGroup) *scan {
	cfg := &tls.Config{
		InsecureSkipVerify: true,
		ServerName:         "localhost",
	}
	transport := &http.Transport{
		Proxy:               nil, // TODO: implement proxying
		DisableKeepAlives:   false,
		DisableCompression:  false,
		MaxIdleConnsPerHost: scanner.config.MaxRedirects,
		RawHeaderBuffer:     scanner.config.RawHeaders,
		//ForceAttemptHTTP2:   true,
		TLSClientConfig: cfg,
	}
	ret := scan{
		scanner:                scanner,
		target:                 t,
=======
func (scanner *Scanner) newHTTPScan(ctx context.Context, target *zgrab2.ScanTarget, useHTTPS bool, dialerGroup *zgrab2.DialerGroup) *scan {
	ret := scan{
		scanner: scanner,
		target:  target,
		transport: &http.Transport{
			Proxy:               nil, // TODO: implement proxying
			DisableKeepAlives:   false,
			DisableCompression:  false,
			MaxIdleConnsPerHost: scanner.config.MaxRedirects,
			RawHeaderBuffer:     scanner.config.RawHeaders,
		},
>>>>>>> 36bea89d
		client:                 http.MakeNewClient(),
		redirectsToResolvedIPs: make(map[string]string),
	}
	if scanner.config.TargetTimeout != 0 {
		ret.globalDeadline = time.Now().Add(scanner.config.TargetTimeout)
	}
	transport.DialTLSContext = func(ctx context.Context, network, addr string) (net.Conn, error) {
		log.Warnf("Custom DialTLSContext called for %s", addr)
		deadlineCtx, cancelFunc := ret.withDeadlineContext(ctx)
		conn, err := dialerGroup.GetTLSDialer(deadlineCtx, target)(network, addr)
		if err != nil {
			return nil, fmt.Errorf("unable to dial target (%s) with TLS Dialer: %w", target.String(), err)
		}
		host, _, err := net.SplitHostPort(addr)
		if err == nil && net.ParseIP(host) == nil && conn != nil && conn.RemoteAddr() != nil {
			// addr is a domain, update our mapping of redirected URLs to resolved IPs
			ret.redirectsToResolvedIPs[host] = conn.RemoteAddr().String()
		}
		ret.connections = append(ret.connections, conn)
		ret.cancelFuncs = append(ret.cancelFuncs, cancelFunc)
		return conn, nil
	}
	transport.DialContext = func(ctx context.Context, network, addr string) (net.Conn, error) {
		log.Warnf("Custom DialContext called for %s", addr)
		deadlineCtx, cancelFunc := ret.withDeadlineContext(ctx)
		conn, err := dialerGroup.L4Dialer(target)(deadlineCtx, network, addr)
		if err != nil {
			return nil, fmt.Errorf("unable to dial target (%s) with L4 Dialer: %w", target.String(), err)
		}
		host, _, err := net.SplitHostPort(addr)
		if err == nil && net.ParseIP(host) == nil && conn != nil && conn.RemoteAddr() != nil {
			// addr is a domain, update our mapping of redirected URLs to resolved IPs
			ret.redirectsToResolvedIPs[host] = conn.RemoteAddr().String()
		}
		ret.connections = append(ret.connections, conn)
		ret.cancelFuncs = append(ret.cancelFuncs, cancelFunc)
		return conn, nil
	}
	_, err := http2.ConfigureTransports(transport)
	if err != nil {
		log.Panicf("Unable to configure http2: %v", err)
	} else {
		log.Warn("Configured http2.0")
	}
	ret.client.UserAgent = scanner.config.UserAgent
	ret.client.Transport = transport
	ret.client.CheckRedirect = ret.getCheckRedirect()
	ret.client.Jar = nil // Don't send or receive cookies (otherwise use CookieJar)
	if deadline, ok := ctx.Deadline(); ok {
		ret.client.Timeout = min(ret.client.Timeout, time.Until(deadline))
	}

	host := target.Domain
	if host == "" {
		host = target.IP.String()
	}
	ret.url = getHTTPURL(useHTTPS, host, uint16(target.Port), scanner.config.Endpoint)

	return &ret
}

// Grab performs the HTTP scan -- implementation taken from zgrab/zlib/grabber.go
func (scan *scan) Grab() *zgrab2.ScanError {
	// TODO: Allow body?
	var (
		request *http.Request
		err     error
	)
	if len(scan.scanner.config.RequestBody) > 0 {
		request, err = http.NewRequest(scan.scanner.config.Method, scan.url, strings.NewReader(scan.scanner.config.RequestBody))
	} else if len(scan.scanner.config.RequestBodyHex) > 0 {
		reqbody, _ := hex.DecodeString(scan.scanner.config.RequestBodyHex)
		request, err = http.NewRequest(scan.scanner.config.Method, scan.url, bytes.NewReader(reqbody))
	} else {
		request, err = http.NewRequest(scan.scanner.config.Method, scan.url, nil)
	}
	if err != nil {
		return zgrab2.NewScanError(zgrab2.SCAN_UNKNOWN_ERROR, err)
	}

	request.SkipHost = scan.scanner.config.SkipHost

	// By default, the following headers are *always* set:
	// Host, User-Agent, Accept, Accept-Encoding
	if scan.scanner.customHeaders != nil {
		request.Header.Set("Accept", "*/*")
		for k, v := range scan.scanner.customHeaders {
			request.Header.Set(k, v)
		}
	} else {
		// If user did not specify custom headers, legacy behavior has always been
		// to set the Accept header
		request.Header.Set("Accept", "*/*")
	}
	resp, err := scan.client.Get(scan.url)

	//resp, err := scan.client.Do(request)
	if resp != nil && resp.Body != nil {
		defer resp.Body.Close()
	}
	scan.results.Response = resp
	if err != nil {
		if urlError, ok := err.(*url.Error); ok {
			err = urlError.Err
		}
	}
	if err != nil {
		switch err {
		case ErrDoNotRedirect:
			break
		case ErrTooManyRedirects:
			if scan.scanner.config.RedirectsSucceed {
				return nil
			}
			return zgrab2.NewScanError(zgrab2.SCAN_APPLICATION_ERROR, err)
		default:
			return zgrab2.DetectScanError(err)
		}
	}

	buf := new(bytes.Buffer)
	maxReadLen := int64(scan.scanner.config.MaxSize) * 1024
	readLen := maxReadLen
	if resp.ContentLength >= 0 && resp.ContentLength < maxReadLen {
		readLen = resp.ContentLength
	}
	if n, err := io.CopyN(buf, resp.Body, readLen); err != nil && !strings.Contains(err.Error(), "EOF") {
		return zgrab2.NewScanError(zgrab2.SCAN_UNKNOWN_ERROR, fmt.Errorf("error populating response body after %d bytes: %w", n, err))
	}

	encoder, encoding, certain := charset.DetermineEncoding(buf.Bytes(), resp.Header.Get("content-type"))

	bodyText := ""
	decodedSuccessfully := false
	decoder := encoder.NewDecoder()

	//"windows-1252" is the default value and will likely not decode correctly
	if certain || encoding != "windows-1252" {
		decoded, decErr := decoder.Bytes(buf.Bytes())

		if decErr == nil {
			bodyText = string(decoded)
			decodedSuccessfully = true
		}
	}

	if !decodedSuccessfully {
		bodyText = buf.String()
	}

	// Application-specific logic for retrying HTTP as HTTPS; if condition matches, return protocol error
	bodyTextLen := int64(len(bodyText))
	if scan.scanner.config.FailHTTPToHTTPS && scan.results.Response.StatusCode == 400 && bodyTextLen < 1024 && bodyTextLen > 24 {
		// Apache: "You're speaking plain HTTP to an SSL-enabled server port"
		// NGINX: "The plain HTTP request was sent to HTTPS port"
		var sliceLen int64 = 128
		if readLen < sliceLen {
			sliceLen = readLen
		}

		if bodyTextLen < sliceLen {
			sliceLen = bodyTextLen
		}

		sliceBuf := bodyText[:sliceLen]
		if strings.Contains(sliceBuf, "The plain HTTP request was sent to HTTPS port") ||
			strings.Contains(sliceBuf, "You're speaking plain HTTP") ||
			strings.Contains(sliceBuf, "combination of host and port requires TLS") ||
			strings.Contains(sliceBuf, "Client sent an HTTP request to an HTTPS server") {
			return zgrab2.NewScanError(zgrab2.SCAN_PROTOCOL_ERROR, errors.New("NGINX or Apache HTTP over HTTPS failure"))
		}
	}

	// re-enforce readlen
	if int64(len(bodyText)) > readLen {
		scan.results.Response.BodyText = bodyText[:int(readLen)]
	} else {
		scan.results.Response.BodyText = bodyText
	}

	if scan.scanner.config.WithBodyLength {
		scan.results.Response.BodyTextLength = int64(len(scan.results.Response.BodyText))
	}

	if len(scan.results.Response.BodyText) > 0 {
		if scan.scanner.decodedHashFn != nil {
			scan.results.Response.BodyHash = scan.scanner.decodedHashFn([]byte(scan.results.Response.BodyText))
		} else {
			m := sha256.New()
			m.Write(buf.Bytes())
			scan.results.Response.BodySHA256 = m.Sum(nil)
		}
	}

	// Check if the BodyText is binary, we'll need to base64 encode it
	// This occurs after length enforcement, since readLen is the size of data read on the wire, not encoded
	if !utf8.ValidString(scan.results.Response.BodyText) {
		// body isn't valid UTF-8, so we need to base64 encode it
		// without this, binary data gets set as
		scan.results.Response.BodyText = base64.StdEncoding.EncodeToString([]byte(scan.results.Response.BodyText))
	}
	return nil
}

// Scan implements the zgrab2.Scanner interface and performs the full scan of
// the target. If the scanner is configured to follow redirects, this may entail
// multiple TCP connections to hosts other than target.
func (scanner *Scanner) Scan(ctx context.Context, dialGroup *zgrab2.DialerGroup, target *zgrab2.ScanTarget) (zgrab2.ScanStatus, any, error) {
	if dialGroup == nil || dialGroup.L4Dialer == nil || dialGroup.TLSWrapper == nil {
		return zgrab2.SCAN_INVALID_INPUTS, nil, errors.New("must specify a dialer group with L4 dialer and TLS wrapper")
	}
	scan := scanner.newHTTPScan(ctx, target, scanner.config.UseHTTPS, dialGroup)
	defer scan.Cleanup()
	err := scan.Grab()
	if err != nil {
		if scanner.config.RetryHTTPS && !scanner.config.UseHTTPS {
			scan.Cleanup()
			retry := scanner.newHTTPScan(ctx, target, true, dialGroup)
			defer retry.Cleanup()
			retryError := retry.Grab()
			if retryError != nil {
				return err.Unpack(&scan.results)
			}
			return zgrab2.SCAN_SUCCESS, &retry.results, nil
		}
		return err.Unpack(&scan.results)
	}
	// Copy over the resolved names to IPs
	if len(scan.redirectsToResolvedIPs) > 0 {
		scan.results.NamesToIPs = make([]RedirectToIP, 0, len(scan.redirectsToResolvedIPs))
		for k, v := range scan.redirectsToResolvedIPs {
			scan.results.NamesToIPs = append(scan.results.NamesToIPs, RedirectToIP{
				RedirectName: k,
				IP:           v,
			})
		}
	}
	return zgrab2.SCAN_SUCCESS, &scan.results, nil
}

// RegisterModule is called by modules/http.go to register this module with the
// zgrab2 framework.
func RegisterModule() {
	var module Module
	cmd, err := zgrab2.AddCommand("http", "Hypertext Transfer Protocol (HTTP)", module.Description(), 0, &module)
	if err != nil {
		log.Fatal(err)
	}
	// The above AddCommand will set the default port to 0, but we'll set it dynamically in Init(), removing the default
	cmd.FindOptionByLongName("port").Default = nil
	// Add custom port description for http vs. https
	cmd.FindOptionByLongName("port").Description = "Specify port to grab on (default: 80 for HTTP, 443 when used with --use-https)"
}<|MERGE_RESOLUTION|>--- conflicted
+++ resolved
@@ -374,8 +374,7 @@
 }
 
 // NewHTTPScan gets a new Scan instance for the given target
-<<<<<<< HEAD
-func (scanner *Scanner) newHTTPScan(ctx context.Context, t *zgrab2.ScanTarget, useHTTPS bool, dialerGroup *zgrab2.DialerGroup) *scan {
+func (scanner *Scanner) newHTTPScan(ctx context.Context, target *zgrab2.ScanTarget, useHTTPS bool, dialerGroup *zgrab2.DialerGroup) *scan {
 	cfg := &tls.Config{
 		InsecureSkipVerify: true,
 		ServerName:         "localhost",
@@ -386,25 +385,11 @@
 		DisableCompression:  false,
 		MaxIdleConnsPerHost: scanner.config.MaxRedirects,
 		RawHeaderBuffer:     scanner.config.RawHeaders,
-		//ForceAttemptHTTP2:   true,
 		TLSClientConfig: cfg,
 	}
 	ret := scan{
 		scanner:                scanner,
-		target:                 t,
-=======
-func (scanner *Scanner) newHTTPScan(ctx context.Context, target *zgrab2.ScanTarget, useHTTPS bool, dialerGroup *zgrab2.DialerGroup) *scan {
-	ret := scan{
-		scanner: scanner,
-		target:  target,
-		transport: &http.Transport{
-			Proxy:               nil, // TODO: implement proxying
-			DisableKeepAlives:   false,
-			DisableCompression:  false,
-			MaxIdleConnsPerHost: scanner.config.MaxRedirects,
-			RawHeaderBuffer:     scanner.config.RawHeaders,
-		},
->>>>>>> 36bea89d
+		target:                 target,
 		client:                 http.MakeNewClient(),
 		redirectsToResolvedIPs: make(map[string]string),
 	}
