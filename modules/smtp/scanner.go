// Package smtp provides a zgrab2 module that scans for SMTP mail
// servers.
// Default Port: 25 (TCP)
//
// The --smtps command tells the scanner to wrap the entire connection
// in a TLS session.
//
// The --send-ehlo and --send-helo flags tell the scanner to first send
// the EHLO/HELO command; if a --ehlo-domain or --helo-domain is present
// that domain will be used, otherwise it is omitted.
// The EHLO and HELO flags are mutually exclusive.
//
// The --send-help flag tells the scanner to send a HELP command.
//
// The --starttls flag tells the scanner to send the STARTTLS command,
// and then negotiate a TLS connection.
// The scanner uses the standard TLS flags for the handshake.
//
// The --send-quit flag tells the scanner to send a QUIT command.
//
// So, if no flags are specified, the scanner simply reads the banner
// returned by the server and disconnects.
//
// The output contains the banner and the responses to any commands that
// were sent, and if --starttls or --smtps was sent, the standard TLS logs.
package smtp

import (
	"context"
	"errors"
	"fmt"
	"net"
	"strconv"
	"strings"

	log "github.com/sirupsen/logrus"

	"github.com/zmap/zgrab2"
)

// ErrInvalidResponse is returned when the server returns an invalid or unexpected response.
var ErrInvalidResponse = zgrab2.NewScanError(zgrab2.SCAN_PROTOCOL_ERROR, errors.New("Invalid response for SMTP"))

// ScanResults instances are returned by the module's Scan function.
type ScanResults struct {
	// Banner is the string sent by the server immediately after connecting.
	Banner string `json:"banner,omitempty"`

	// HELO is the server's response to the HELO command, if one is sent.
	HELO string `json:"helo,omitempty"`

	// EHLO is the server's response to the EHLO command, if one is sent.
	EHLO string `json:"ehlo,omitempty"`

	// HELP is the server's response to the HELP command, if it is sent.
	HELP string `json:"help,omitempty"`

	// StartTLS is the server's response to the STARTTLS command, if it is sent.
	StartTLS string `json:"starttls,omitempty"`

	// QUIT is the server's response to the QUIT command, if it is sent.
	QUIT string `json:"quit,omitempty"`

	// ImplicitTLS is true if the connection was wrapped in TLS, as opposed
	// to using StartTls
	ImplicitTLS bool `json:"implicit_tls,omitempty"`

	// TLSLog is the standard TLS log, if STARTTLS is sent or if --SMTPS is used
	TLSLog *zgrab2.TLSLog `json:"tls,omitempty"`
}

// Flags holds the command-line configuration for the HTTP scan module.
// Populated by the framework.
type Flags struct {
	zgrab2.BaseFlags `group:"Basic Options"`
	zgrab2.TLSFlags  `group:"TLS Options"`

	// SendHELP indicates that the client should send the HELP command (after HELO/EHLO).
	SendHELP bool `long:"send-help" description:"Send the HELP command"`

	// SendQUIT indicates that the QUIT command should be set.
	SendQUIT bool `long:"send-quit" description:"Send the QUIT command before closing."`

	// SendEHLOOverride indicates that regardless of if the server says it supports ESMTP, we should send an EHLO
	SendEHLOOverride bool `long:"send-ehlo-override" description:"Send the EHLO command regardless of if the server supports ESMTP"`

	// SendHELOOverride indicates that the client should send the HELO command, regardless of if the server supports ESMTP.
	SendHELOOverride bool `long:"send-helo-override" description:"Send the HELO command regardless of if the server supports ESMTP or not"`

	// SendSTARTTLSOverride indicates that the client should send the STARTTLS command, regardless of if the server supports it with ESMTP
	SendSTARTTLSOverride bool `long:"send-starttls-override" description:"Send the STARTTLS command regardless of if the server advertises support in ESMTP"`

	// SMTPSecure indicates that the entire transaction should be wrapped in a TLS session.
	SMTPSecure bool `long:"smtps" description:"Perform a TLS handshake immediately upon connecting."`

	// Verbose indicates that there should be more verbose logging.
	Verbose bool `long:"verbose" description:"More verbose logging, include debug fields in the scan results"`
}

// Module implements the zgrab2.Module interface.
type Module struct {
}

// Scanner implements the zgrab2.Scanner interface.
type Scanner struct {
	config            *Flags
	dialerGroupConfig *zgrab2.DialerGroupConfig
}

// RegisterModule registers the zgrab2 module.
func RegisterModule() {
	var module Module
	_, err := zgrab2.AddCommand("smtp", "smtp", module.Description(), 25, &module)
	if err != nil {
		log.Fatal(err)
	}
}

// NewFlags returns a default Flags object.
func (module *Module) NewFlags() any {
	return new(Flags)
}

// NewScanner returns a new Scanner instance.
func (module *Module) NewScanner() zgrab2.Scanner {
	return new(Scanner)
}

// Description returns an overview of this module.
func (module *Module) Description() string {
	return "Fetch an SMTP server banner, optionally over TLS. By default, if the server advertises support for ESMTP in " +
		"the banner, we'll send an EHLO command and an HELO command otherwise. If the server advertises support for " +
		"STARTTLS, we'll send that command and negotiate a TLS connection. " +
		"This can be overridden with the various override flags."
}

// Validate checks that the flags are valid.
// On success, returns nil.
// On failure, returns an error instance describing the error.
<<<<<<< HEAD
func (flags *Flags) Validate() error {
=======
func (flags *Flags) Validate(args []string) error {
	if flags.SendSTARTTLSOverride && flags.SMTPSecure {
		return errors.New("cannot use --smtps and --send-starttls-override at the same time")
	}
	if flags.SendEHLOOverride && flags.SendHELOOverride {
		return errors.New("cannot use --send-helo-override with --send-ehlo-override. Please choose one")
	}
>>>>>>> c80b95ff
	return nil
}

// Help returns the module's help string.
func (flags *Flags) Help() string {
	return ""
}

// Init initializes the Scanner.
func (scanner *Scanner) Init(flags zgrab2.ScanFlags) error {
	f, _ := flags.(*Flags)
	scanner.config = f
	scanner.dialerGroupConfig = &zgrab2.DialerGroupConfig{
		TransportAgnosticDialerProtocol: zgrab2.TransportTCP,
		NeedSeparateL4Dialer:            true,
		BaseFlags:                       &f.BaseFlags,
		TLSEnabled:                      true,
		TLSFlags:                        &f.TLSFlags,
	}
	return nil
}

// InitPerSender initializes the scanner for a given sender.
func (scanner *Scanner) InitPerSender(senderID int) error {
	return nil
}

// GetName returns the Scanner name defined in the Flags.
func (scanner *Scanner) GetName() string {
	return scanner.config.Name
}

// GetTrigger returns the Trigger defined in the Flags.
func (scanner *Scanner) GetTrigger() string {
	return scanner.config.Trigger
}

// Protocol returns the protocol identifier of the scan.
func (scanner *Scanner) Protocol() string {
	return "smtp"
}

func (scanner *Scanner) GetDialerGroupConfig() *zgrab2.DialerGroupConfig {
	return scanner.dialerGroupConfig
}

func getSMTPCode(response string) (int, error) {
	if len(response) < 5 {
		return 0, ErrInvalidResponse
	}
	ret, err := strconv.Atoi(response[0:3])
	if err != nil {
		return 0, ErrInvalidResponse
	}
	return ret, nil
}

// Get a command with an optional argument (so if the argument is absent, there is no trailing space)
func getCommand(cmd string, arg string) string {
	if arg == "" {
		return cmd
	}
	return cmd + " " + arg
}

// Verify that an SMTP code was returned, and that it is a successful one!
// Return code on SCAN_APPLICATION_ERROR for better info
func VerifySMTPContents(banner string) (zgrab2.ScanStatus, int) {
	code, err := getSMTPCode(banner)
	lowerBanner := strings.ToLower(banner)
	switch {
	case err == nil && (code < 200 || code >= 300):
		return zgrab2.SCAN_APPLICATION_ERROR, code
	case err == nil,
		strings.Contains(banner, "SMTP"),
		strings.Contains(lowerBanner, "blacklist"),
		strings.Contains(lowerBanner, "abuse"),
		strings.Contains(lowerBanner, "rbl"),
		strings.Contains(lowerBanner, "spamhaus"),
		strings.Contains(lowerBanner, "relay"):
		return zgrab2.SCAN_SUCCESS, 0
	default:
		return zgrab2.SCAN_PROTOCOL_ERROR, 0
	}
}

// Scan performs the SMTP scan.
//  1. Open a TCP connection to the target port (default 25).
//  2. If --smtps is set, perform a TLS handshake.
//  3. Read the banner.
//  4. If --send-ehlo or --send-helo is sent, send the corresponding EHLO
//     or HELO command.
//  5. If --send-help is sent, send HELP, read the result.
//  6. If --starttls is sent, send STARTTLS, read the result, negotiate a
//     TLS connection.
//  7. If --send-quit is sent, send QUIT and read the result.
//  8. Close the connection.
func (scanner *Scanner) Scan(ctx context.Context, dialGroup *zgrab2.DialerGroup, target *zgrab2.ScanTarget) (zgrab2.ScanStatus, any, error) {
	l4Dialer := dialGroup.L4Dialer
	if l4Dialer == nil {
		return zgrab2.SCAN_INVALID_INPUTS, nil, errors.New("no L4 dialer found. SMTP requires a L4 dialer")
	}
	conn, err := l4Dialer(target)(ctx, "tcp", net.JoinHostPort(target.Host(), strconv.FormatUint(uint64(target.Port), 10)))
	if err != nil {
		return zgrab2.TryGetScanStatus(err), nil, err
	}
	defer zgrab2.CloseConnAndHandleError(conn)
	result := &ScanResults{}
	if scanner.config.SMTPSecure {
		tlsWrapper := dialGroup.TLSWrapper
		if tlsWrapper == nil {
			return zgrab2.SCAN_INVALID_INPUTS, nil, errors.New("no TLS wrapper found. SMTP with SMTPSecure requires a TLS wrapper")
		}
		var tlsConn *zgrab2.TLSConnection
		tlsConn, err = tlsWrapper(ctx, target, conn)
		if err != nil {
			return zgrab2.TryGetScanStatus(err), nil, fmt.Errorf("could not open TLS connection: %v", err)
		}
		result.TLSLog = tlsConn.GetLog()
		result.ImplicitTLS = true
		conn = tlsConn
	}
	smtpConn := Connection{Conn: conn}
	banner, err := smtpConn.ReadResponse()
	if err != nil {
		if !scanner.config.SMTPSecure {
			result = nil
		}
		return zgrab2.TryGetScanStatus(err), result, fmt.Errorf("could not read response from %s: %v", target.String(), err)
	}
	// Quit early if we didn't get a valid response
	// OR save response to return later
	sr, bannerResponseCode := VerifySMTPContents(banner)
	if sr == zgrab2.SCAN_PROTOCOL_ERROR {
		return sr, nil, fmt.Errorf("invalid response for SMTP: %s", banner)
	}
	result.Banner = banner
	serverSupportsEHLO := strings.Contains(result.Banner, "ESMTP")
	// send EHLO if the server supports it, or if we are overriding the default behavior
	shouldSendEHLO := !scanner.config.SendHELOOverride && (serverSupportsEHLO || scanner.config.SendEHLOOverride)
	if shouldSendEHLO {
		// server supports EHLO, use Extended Hello
		ret, err := smtpConn.SendCommand(getCommand("EHLO", target.Domain))
		if err != nil {
			return zgrab2.TryGetScanStatus(err), result, fmt.Errorf("could not send EHLO command: %v", err)
		}
		result.EHLO = ret
	} else {
		// send a HELO msg since server doesn't support EHLO
		ret, err := smtpConn.SendCommand(getCommand("HELO", target.Domain))
		if err != nil {
			return zgrab2.TryGetScanStatus(err), result, fmt.Errorf("could not send HELO command: %v", err)
		}
		result.HELO = ret
	}
	if scanner.config.SendHELP {
		ret, err := smtpConn.SendCommand("HELP")
		if err != nil {
			return zgrab2.TryGetScanStatus(err), result, fmt.Errorf("could not send HELP command: %v", err)
		}
		result.HELP = ret
	}
	serverSupportsSTARTTLS := strings.Contains(result.EHLO, "STARTTLS")
<<<<<<< HEAD
	// If the server supports STARTTLS, and we haven't already negotiated a TLS connection
	if serverSupportsSTARTTLS && !scanner.config.SMTPSecure {
		ret, err := smtpConn.SendCommand("STARTTLS")
=======
	shouldSendSTARTTLS := scanner.config.SendSTARTTLSOverride || serverSupportsSTARTTLS
	// If the server supports STARTTLS or user requests STARTTLS, and we haven't already negotiated a TLS connection
	if shouldSendSTARTTLS && !scanner.config.SMTPSecure {
		ret, err := conn.SendCommand("STARTTLS")
>>>>>>> c80b95ff
		if err != nil {
			return zgrab2.TryGetScanStatus(err), result, fmt.Errorf("could not send STARTTLS command: %v", err)
		}
		result.StartTLS = ret
		code, err := getSMTPCode(ret)
		if err != nil {
			return zgrab2.TryGetScanStatus(err), result, fmt.Errorf("could not get STARTTLS command code: %v", err)
		}
		if code < 200 || code >= 300 {
			return zgrab2.SCAN_APPLICATION_ERROR, result, fmt.Errorf("SMTP error code %d returned from STARTTLS command (%s)", code, strings.TrimSpace(ret))
		}
		tlsWrapper := dialGroup.TLSWrapper
		if tlsWrapper == nil {
			return zgrab2.SCAN_INVALID_INPUTS, nil, errors.New("no TLS wrapper found. SMTP with SMTPSecure requires a TLS wrapper")
		}
		tlsConn, err := tlsWrapper(ctx, target, smtpConn.Conn)
		if err != nil {
			return zgrab2.TryGetScanStatus(err), result, fmt.Errorf("could not initiate a TLS connection: %v", err)
		}
		result.TLSLog = tlsConn.GetLog()
		smtpConn.Conn = tlsConn
	}
	if scanner.config.SendQUIT {
		ret, err := smtpConn.SendCommand("QUIT")
		if err != nil {
			return zgrab2.TryGetScanStatus(err), nil, fmt.Errorf("could not send QUIT command: %v", err)
		}
		result.QUIT = ret
	}
	if sr == zgrab2.SCAN_APPLICATION_ERROR {
		return sr, result, fmt.Errorf("SMTP error code %d returned in banner grab for target %s", bannerResponseCode, target.String())
	}
	return sr, result, nil
}<|MERGE_RESOLUTION|>--- conflicted
+++ resolved
@@ -137,17 +137,13 @@
 // Validate checks that the flags are valid.
 // On success, returns nil.
 // On failure, returns an error instance describing the error.
-<<<<<<< HEAD
 func (flags *Flags) Validate() error {
-=======
-func (flags *Flags) Validate(args []string) error {
 	if flags.SendSTARTTLSOverride && flags.SMTPSecure {
 		return errors.New("cannot use --smtps and --send-starttls-override at the same time")
 	}
 	if flags.SendEHLOOverride && flags.SendHELOOverride {
 		return errors.New("cannot use --send-helo-override with --send-ehlo-override. Please choose one")
 	}
->>>>>>> c80b95ff
 	return nil
 }
 
@@ -311,16 +307,10 @@
 		result.HELP = ret
 	}
 	serverSupportsSTARTTLS := strings.Contains(result.EHLO, "STARTTLS")
-<<<<<<< HEAD
-	// If the server supports STARTTLS, and we haven't already negotiated a TLS connection
-	if serverSupportsSTARTTLS && !scanner.config.SMTPSecure {
-		ret, err := smtpConn.SendCommand("STARTTLS")
-=======
 	shouldSendSTARTTLS := scanner.config.SendSTARTTLSOverride || serverSupportsSTARTTLS
 	// If the server supports STARTTLS or user requests STARTTLS, and we haven't already negotiated a TLS connection
 	if shouldSendSTARTTLS && !scanner.config.SMTPSecure {
-		ret, err := conn.SendCommand("STARTTLS")
->>>>>>> c80b95ff
+		ret, err := smtpConn.SendCommand("STARTTLS")
 		if err != nil {
 			return zgrab2.TryGetScanStatus(err), result, fmt.Errorf("could not send STARTTLS command: %v", err)
 		}
