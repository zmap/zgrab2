--- conflicted
+++ resolved
@@ -96,11 +96,6 @@
 		errString := e.Error()
 		err = &errString
 	}
-<<<<<<< HEAD
-	resp := ScanResponse{Result: res, Port: target.Port, Protocol: s.Protocol(), Error: err, Timestamp: t.Format(time.RFC3339), Status: status}
+	resp := ScanResponse{Result: res, Port: target.Port, Protocol: scanner.Protocol(), Error: err, Timestamp: t.Format(time.RFC3339), Status: status}
 	return s.GetName(), resp
-=======
-	resp := ScanResponse{Result: res, Protocol: scanner.Protocol(), Error: err, Timestamp: t.Format(time.RFC3339), Status: status}
-	return scanner.GetName(), resp
->>>>>>> c4d42836
 }