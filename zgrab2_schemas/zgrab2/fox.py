# zschema sub-schema for zgrab2's fox module
# Registers zgrab2-fox globally, and fox with the main zgrab2 schema.
from zschema.leaves import *
from zschema.compounds import *
import zschema.registry

import zcrypto_schemas.zcrypto as zcrypto
from . import zgrab2

<<<<<<< HEAD
fox_scan_response = SubRecord({
    'result': SubRecord({
        'is_fox': Boolean(),
        'version': String(),
        'id': Unsigned32BitInteger(),
        'hostname': String(),
        'host_address': String(),
        'app_name': String(),
        'app_version': String(),
        'vm_name': String(),
        'vm_version': String(),
        'os_name': String(),
        'os_version': String(),
        'station_name': String(),
        'language': String(),
        'time_zone': String(),
        'host_id': String(),
        'vm_uuid': String(),
        'brand_id': String(),
        'sys_info': String(),
        'agent_auth_type': String(),
        "tls": zgrab2.tls_log,
    })
}, extends=zgrab2.base_scan_response)
=======
fox_scan_response = SubRecord(
    {
        "result": SubRecord(
            {
                "is_fox": Boolean(),
                "version": String(),
                "id": Unsigned32BitInteger(),
                "hostname": String(),
                "host_address": String(),
                "app_name": String(),
                "app_version": String(),
                "vm_name": String(),
                "vm_version": String(),
                "os_name": String(),
                "os_version": String(),
                "station_name": String(),
                "language": String(),
                "time_zone": String(),
                "host_id": String(),
                "vm_uuid": String(),
                "brand_id": String(),
                "sys_info": String(),
                "agent_auth_type": String(),
            }
        )
    },
    extends=zgrab2.base_scan_response,
)
>>>>>>> bbadc305

zschema.registry.register_schema("zgrab2-fox", fox_scan_response)

zgrab2.register_scan_response_type("fox", fox_scan_response)<|MERGE_RESOLUTION|>--- conflicted
+++ resolved
@@ -7,32 +7,6 @@
 import zcrypto_schemas.zcrypto as zcrypto
 from . import zgrab2
 
-<<<<<<< HEAD
-fox_scan_response = SubRecord({
-    'result': SubRecord({
-        'is_fox': Boolean(),
-        'version': String(),
-        'id': Unsigned32BitInteger(),
-        'hostname': String(),
-        'host_address': String(),
-        'app_name': String(),
-        'app_version': String(),
-        'vm_name': String(),
-        'vm_version': String(),
-        'os_name': String(),
-        'os_version': String(),
-        'station_name': String(),
-        'language': String(),
-        'time_zone': String(),
-        'host_id': String(),
-        'vm_uuid': String(),
-        'brand_id': String(),
-        'sys_info': String(),
-        'agent_auth_type': String(),
-        "tls": zgrab2.tls_log,
-    })
-}, extends=zgrab2.base_scan_response)
-=======
 fox_scan_response = SubRecord(
     {
         "result": SubRecord(
@@ -56,12 +30,12 @@
                 "brand_id": String(),
                 "sys_info": String(),
                 "agent_auth_type": String(),
+                "tls": zgrab2.tls_log,
             }
         )
     },
     extends=zgrab2.base_scan_response,
 )
->>>>>>> bbadc305
 
 zschema.registry.register_schema("zgrab2-fox", fox_scan_response)
 
