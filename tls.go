--- conflicted
+++ resolved
@@ -4,11 +4,6 @@
 	"encoding/base64"
 	"encoding/csv"
 	"fmt"
-<<<<<<< HEAD
-=======
-	"github.com/zmap/zcrypto/encoding/asn1"
-	"github.com/zmap/zcrypto/x509/pkix"
->>>>>>> ea497842
 	"io"
 	"os"
 	"strconv"
@@ -192,23 +187,7 @@
 		log.Fatalf("--certificate-map not implemented")
 	}
 	if t.RootCAs != "" {
-<<<<<<< HEAD
-		var fd *os.File
-		if fd, err = os.Open(t.RootCAs); err != nil {
-			log.Fatal(err)
-		}
-		caBytes, readErr := io.ReadAll(fd)
-		if readErr != nil {
-			log.Fatal(err)
-		}
-		ret.RootCAs = x509.NewCertPool()
-		ok := ret.RootCAs.AppendCertsFromPEM(caBytes)
-		if !ok {
-			log.Fatalf("Could not read certificates from PEM file. Invalid PEM?")
-		}
-=======
 		ret.RootCAs = casCache.Fetch(t.RootCAs)
->>>>>>> ea497842
 	}
 
 	if t.NextProtos != "" {
