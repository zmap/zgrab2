--- conflicted
+++ resolved
@@ -28,13 +28,8 @@
 // Common flags for TLS configuration -- include this in your module's ScanFlags implementation to use the common TLS code
 // Adapted from modules/ssh.go
 type TLSFlags struct {
-<<<<<<< HEAD
-=======
 	Config *tls.Config // Config is ready to use TLS configuration
 
-	Heartbleed bool `long:"heartbleed" description:"Check if server is vulnerable to Heartbleed"`
-
->>>>>>> e2ba5152
 	SessionTicket        bool `long:"session-ticket" description:"Send support for TLS Session Tickets and output ticket if presented" json:"session"`
 	ExtendedMasterSecret bool `long:"extended-master-secret" description:"Offer RFC 7627 Extended Master Secret extension" json:"extended"`
 	ExtendedRandom       bool `long:"extended-random" description:"Send TLS Extended Random Extension" json:"extran"`
