--- conflicted
+++ resolved
@@ -9,7 +9,7 @@
 
 all: zgrab2
 
-.PHONY: all clean integration-test integration-test-clean gofmt test integration-test-run-tests integration-test-start-containers
+.PHONY: all clean integration-test integration-test-clean integration-test-run integration-test-build gofmt test
 
 # Test currently only runs on the modules folder because some of the 
 # third-party libraries in lib (e.g. http) are failing.
@@ -33,16 +33,6 @@
 	# Shut off the services
 	docker compose -p zgrab -f integration_tests/docker-compose.yml down
 
-<<<<<<< HEAD
-integration-test-start-containers:
-	docker compose -p zgrab -f integration_tests/docker-compose.yml build --no-cache service_base runner # ensure the apt cache is up to date and we've built the runner fresh
-	docker compose -p zgrab -f integration_tests/docker-compose.yml build $(TEST_MODULES)
-	docker compose -p zgrab -f integration_tests/docker-compose.yml up -d $(TEST_MODULES)
-
-integration-test-run-tests:
-	rm -rf zgrab-output
-	docker compose -p zgrab -f integration_tests/docker-compose.yml build --no-cache runner # ensure the apt cache is up to date and we've built the runner fresh
-=======
 integration-test-build:
 	@TEST_SERVICES=$$(docker compose -p zgrab -f integration_tests/docker-compose.yml config --services | grep -E "$$(echo $(TEST_MODULES) | sed 's/ /|/g')"); \
 	if [ -n "$(TEST_MODULES)" ] && [ -z "$$TEST_SERVICES" ]; then \
@@ -57,7 +47,6 @@
 integration-test-run:
 	rm -rf zgrab-output
 	docker compose -p zgrab -f integration_tests/docker-compose.yml build runner
->>>>>>> 589d4e00
 	TEST_MODULES="$(TEST_MODULES)" python3 integration_tests/test.py
 
 integration-test-clean:
